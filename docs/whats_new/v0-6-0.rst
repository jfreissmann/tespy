v0.6.0 - Colored Chemicals (March, 12, 2022)
++++++++++++++++++++++++++++++++++++++++++++

We have created a place for users of TESPy to exchange ideas and share their
models and experience. Everyone is invited to get in touch and tune in on our
`GitHub discussions page <https://github.com/oemof/tespy/discussions>`__.

New Features
############
- A new component is introduced, the DiabaticCombustionChamber:
  :py:class:`tespy.components.combustion.diabatic.DiabaticCombustionChamber`.
  In contrast to the adiabatic combustion chamber, the new component implements
  pressure and heat losses. An example usage can be found in the API reference
  of the class linked above
  (`PR #301 <https://github.com/oemof/tespy/pull/301>`_).
- Gaseous mixtures now check for condensation of water in enthalpy and entropy
  are functions (`PR #318 <https://github.com/oemof/tespy/pull/318>`_).

Documentation
#############
- Add tutorial for the :code:`DiabaticCombustionChamber`
  (`PR #321 <https://github.com/oemof/tespy/pull/321>`_).
- Fix a lot of bugs in the docs
  (`PR #337 <https://github.com/oemof/tespy/pull/337>`_).

Bug Fixes
#########
- Calculation of entropy for gaseous mixtures included the pressure correction
  term although the entropy values of the mixture components were calculated at
  their respective partial pressure
  (`PR #318 <https://github.com/oemof/tespy/pull/318>`_).
- Fix mass flow multipliers for non SI units
  (`PR #317 <https://github.com/oemof/tespy/pull/317>`_).
<<<<<<< HEAD
- Fix call to wrong (hard coded) key for molecular mass of hydrogen
  (`PR #332 <https://github.com/oemof/tespy/pull/332>`_).
- Fix some typos in the documentation of the class
  :py:class:`tespy.components.reactors.water_electrolyzer.WaterElectrolyzer`
  (`PR #335 <https://github.com/oemof/tespy/pull/335>`_).
=======
- Fix an error in the aggregated results of components and busses in the exergy
  analysis in case the temperature at turbomachinery is less than or equal to
  ambient temperature (`PR #340 <https://github.com/oemof/tespy/pull/340>`_).
>>>>>>> 639f5d71

Other Changes
#############
- The component :code:`CombustionChamberStoich` has been removed
  (`PR #321 <https://github.com/oemof/tespy/pull/321>`_).
- The fluid property back-end :code:`TESPyFluid` has been removed
  (`PR #321 <https://github.com/oemof/tespy/pull/321>`_).

Contributors
############
- Francesco Witte (`@fwitte <https://github.com/fwitte>`_)
- `@tub-hofmann <https://github.com/tub-hofmann>`_
- `@nkawerau <https://github.com/nkawerau>`_
- `@BenPortner <https://github.com/BenPortner>`_<|MERGE_RESOLUTION|>--- conflicted
+++ resolved
@@ -31,17 +31,14 @@
   (`PR #318 <https://github.com/oemof/tespy/pull/318>`_).
 - Fix mass flow multipliers for non SI units
   (`PR #317 <https://github.com/oemof/tespy/pull/317>`_).
-<<<<<<< HEAD
 - Fix call to wrong (hard coded) key for molecular mass of hydrogen
   (`PR #332 <https://github.com/oemof/tespy/pull/332>`_).
 - Fix some typos in the documentation of the class
   :py:class:`tespy.components.reactors.water_electrolyzer.WaterElectrolyzer`
   (`PR #335 <https://github.com/oemof/tespy/pull/335>`_).
-=======
 - Fix an error in the aggregated results of components and busses in the exergy
   analysis in case the temperature at turbomachinery is less than or equal to
   ambient temperature (`PR #340 <https://github.com/oemof/tespy/pull/340>`_).
->>>>>>> 639f5d71
 
 Other Changes
 #############
