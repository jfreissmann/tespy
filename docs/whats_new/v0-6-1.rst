--- conflicted
+++ resolved
@@ -3,16 +3,13 @@
 
 New Features
 ############
-<<<<<<< HEAD
 - Add support for higher Python versions and remove upper limit
   (`PR #350 <https://github.com/oemof/tespy/pull/350>`_).
-=======
 - A new component FuelCell is available:
   :py:class:`tespy.components.reactors.fuel_cell.FuelCell`. It is analogously
   defined to the WaterElectrolyzer
   :py:class:`tespy.components.reactors.water_electrolyzer.WaterElectrolyzer`
   (`PR #329 <https://github.com/oemof/tespy/pull/329>`_).
->>>>>>> 1529b581
 
 Documentation
 #############
