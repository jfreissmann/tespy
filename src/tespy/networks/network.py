# -*- coding: utf-8

"""Module for tespy network class.

The network is the container for every TESPy simulation. The network class
automatically creates the system of equations describing topology and
parametrisation of a specific model and solves it.


This file is part of project TESPy (github.com/oemof/tespy). It's copyrighted
by the contributors recorded in the version control history of the file,
available from its original location tespy/networks/networks.py

SPDX-License-Identifier: MIT
"""
import ast
import json
import logging
import os
from collections import Counter
from collections import OrderedDict
from time import time

import numpy as np
import pandas as pd
from numpy.linalg import norm
from tabulate import tabulate

from tespy import connections as con
from tespy.tools import fluid_properties as fp
from tespy.tools import helpers as hlp
from tespy.tools.data_containers import ComponentCharacteristicMaps as dc_cm
from tespy.tools.data_containers import ComponentCharacteristics as dc_cc
from tespy.tools.data_containers import ComponentProperties as dc_cp
from tespy.tools.data_containers import DataContainerSimple as dc_simple
from tespy.tools.data_containers import GroupedComponentProperties as dc_gcp
from tespy.tools.global_vars import err
from tespy.tools.global_vars import fluid_property_data as fpd

# Only require cupy if Cuda shall be used
try:
    import cupy as cu
except ModuleNotFoundError:
    cu = None


class Network:
    r"""
    Class component is the base class of all TESPy components.

    Parameters
    ----------
    fluids : list
        A list of all fluids within the network container.

    memorise_fluid_properties : boolean
        Activate or deactivate fluid property value memorisation. Default
        state is activated (:code:`True`).

    h_range : list
        List with minimum and maximum values for enthalpy value range.

    h_unit : str
        Specify the unit for enthalpy: 'J / kg', 'kJ / kg', 'MJ / kg'.

    iterinfo : boolean
        Print convergence progress to console.

    m_range : list
        List with minimum and maximum values for mass flow value range.

    m_unit : str
        Specify the unit for mass flow: 'kg / s', 't / h'.

    p_range : list
        List with minimum and maximum values for pressure value range.

    p_unit : str
        Specify the unit for pressure: 'Pa', 'psi', 'bar', 'MPa'.

    s_unit : str
        Specify the unit for specific entropy: 'J / kgK', 'kJ / kgK',
        'MJ / kgK'.

    T_unit : str
        Specify the unit for temperature: 'K', 'C', 'F', 'R'.

    v_unit : str
        Specify the unit for volumetric flow: 'm3 / s', 'm3 / h', 'l / s',
        'l / h'.

    vol_unit : str
        Specify the unit for specific volume: 'm3 / kg', 'l / kg'.

    x_unit : str
        Specify the unit for steam mass fraction: '-', '%'.

    Note
    ----
    Unit specification is optional: If not specified the SI unit (first
    element in above lists) will be applied!

    Range specification is optional, too. The value range is used to stabilise
    the newton algorith. For more information see the "getting started" section
    in the online-documentation.

    Example
    -------
    Basic example for a setting up a tespy.networks.network.Network object. Specifying
    the fluids is mandatory! Unit systems, fluid property range and iterinfo
    are optional.

    Standard value for iterinfo is :code:`True`. This will print out
    convergence progress to the console. You can suop the printouts by setting
    this property to :code:`False`.

    >>> from tespy.networks import Network
    >>> fluid_list = ['water', 'air', 'R134a']
    >>> mynetwork = Network(fluids=fluid_list, p_unit='bar', T_unit='C')
    >>> mynetwork.set_attr(p_range=[1, 10])
    >>> type(mynetwork)
    <class 'tespy.networks.network.Network'>
    >>> mynetwork.set_attr(iterinfo=False)
    >>> mynetwork.iterinfo
    False
    >>> mynetwork.set_attr(iterinfo=True)
    >>> mynetwork.iterinfo
    True

    A simple network consisting of a source, a pipe and a sink. This example
    shows how the printout parameter can be used. We specify
    :code:`printout=False` for both connections, the pipe as well as the heat
    bus. Therefore the :code:`.print_results()` method should not print any
    results.

    >>> from tespy.networks import Network
    >>> from tespy.components import Source, Sink, Pipe
    >>> from tespy.connections import Connection, Bus
    >>> nw = Network(['CH4'], T_unit='C', p_unit='bar', v_unit='m3 / s')
    >>> so = Source('source')
    >>> si = Sink('sink')
    >>> p = Pipe('pipe', Q=0, pr=0.95, printout=False)
    >>> a = Connection(so, 'out1', p, 'in1')
    >>> b = Connection(p, 'out1', si, 'in1')
    >>> nw.add_conns(a, b)
    >>> a.set_attr(fluid={'CH4': 1}, T=30, p=10, m=10, printout=False)
    >>> b.set_attr(printout=False)
    >>> b = Bus('heat bus')
    >>> b.add_comps({'comp': p})
    >>> nw.add_busses(b)
    >>> b.set_attr(printout=False)
    >>> nw.set_attr(iterinfo=False)
    >>> nw.solve('design')
    >>> nw.print_results()
    """

    def __init__(self, fluids, memorise_fluid_properties=True, **kwargs):

        # fluid list and constants
        if isinstance(fluids, list):
            self.fluids = sorted(fluids)
        else:
            msg = ('Please provide a list containing the network\'s fluids on '
                   'creation.')
            logging.error(msg)
            raise TypeError(msg)

        self.set_defaults()
        self.set_fluid_back_ends(memorise_fluid_properties)
        self.set_attr(**kwargs)

    def set_defaults(self):
        """Set default network properties."""
        # connection dataframe
        self.conns = pd.DataFrame(
            columns=['object', 'source', 'source_id', 'target', 'target_id'])
        # user defined function dictionary for fast access
        self.user_defined_eq = {}
        # bus dictionary
        self.busses = OrderedDict()

        # in case of a design calculation after an offdesign calculation
        self.redesign = False

        self.checked = False
        self.design_path = None
        self.iterinfo = True

        msg = 'Default unit specifications:\n'
        for prop, data in fpd.items():
            # standard unit set
            self.__dict__.update({prop + '_unit': data['SI_unit']})
            msg += data['text'] + ': ' + data['SI_unit'] + '\n'

        # don't need the last newline
        logging.debug(msg[:-1])

        # generic value range
        self.m_range_SI = np.array([-1e12, 1e12])
        self.p_range_SI = np.array([2e2, 300e5])
        self.h_range_SI = np.array([1e3, 7e6])

        for prop in ['m', 'p', 'h']:
            limits = self.get_attr(prop + '_range_SI')
            msg = (
                'Default ' + fpd[prop]['text'] + ' limits\n'
                'min: ' + str(limits[0]) + ' ' +
                self.get_attr(prop + '_unit') + '\n'
                'max: ' + str(limits[1]) + ' ' + self.get_attr(prop + '_unit'))
            logging.debug(msg)

    def set_fluid_back_ends(self, memorise_fluid_properties):
        """Set the fluid back ends."""
        # this must be ordered as the fluid property memorisation calls
        # the mass fractions of the different fluids as keys in a given order.
        self.fluids_backends = OrderedDict()

        msg = 'Network fluids are: '
        i = 0
        for f in self.fluids:
            try:
                data = f.split('::')
                backend = data[0]
                fluid = data[1]
            except IndexError:
                backend = 'HEOS'
                fluid = f

            self.fluids_backends[fluid] = backend
            self.fluids[i] = fluid

            msg += fluid + ', '
            i += 1

        msg = msg[:-2] + '.'
        logging.debug(msg)

        # initialise fluid property memorisation function for this network
        fp.Memorise.add_fluids(self.fluids_backends, memorise_fluid_properties)

    def set_attr(self, **kwargs):
        r"""
        Set, resets or unsets attributes of a network.

        Parameters
        ----------
        h_range : list
            List with minimum and maximum values for enthalpy value range.

        h_unit : str
            Specify the unit for enthalpy: 'J / kg', 'kJ / kg', 'MJ / kg'.

        iterinfo : boolean
            Print convergence progress to console.

        m_range : list
            List with minimum and maximum values for mass flow value range.

        m_unit : str
            Specify the unit for mass flow: 'kg / s', 't / h'.

        p_range : list
            List with minimum and maximum values for pressure value range.

        p_unit : str
            Specify the unit for pressure: 'Pa', 'psi', 'bar', 'MPa'.

        s_unit : str
            Specify the unit for specific entropy: 'J / kgK', 'kJ / kgK',
            'MJ / kgK'.

        T_unit : str
            Specify the unit for temperature: 'K', 'C', 'F', 'R'.

        v_unit : str
            Specify the unit for volumetric flow: 'm3 / s', 'm3 / h', 'l / s',
            'l / h'.

        vol_unit : str
            Specify the unit for specific volume: 'm3 / kg', 'l / kg'.
        """
        # unit sets
        for prop in fpd.keys():
            unit = prop + '_unit'
            if unit in kwargs.keys():
                if kwargs[unit] in fpd[prop]['units'].keys():
                    self.__dict__.update({unit: kwargs[unit]})
                    msg = (
                        'Setting ' + fpd[prop]['text'] +
                        ' unit: ' + kwargs[unit] + '.')
                    logging.debug(msg)
                else:
                    keys = ', '.join(fpd[prop]['units'].keys())
                    msg = (
                        'Allowed units for ' +
                        fpd[prop]['text'] + ' are: ' + keys)
                    logging.error(msg)
                    raise ValueError(msg)

        for prop in ['m', 'p', 'h']:
            if prop + '_range' in kwargs.keys():
                if isinstance(kwargs[prop + '_range'], list):
                    self.__dict__.update(
                        {prop + '_range_SI': hlp.convert_to_SI(
                            prop, np.array(kwargs[prop + '_range']),
                            self.get_attr(prop + '_unit'))})
                else:
                    msg = (
                        'Specify the value range as list: [' + prop +
                        '_min, ' + prop + '_max]')
                    logging.error(msg)
                    raise TypeError(msg)

                limits = self.get_attr(prop + '_range_SI')
                msg = (
                    'Setting ' + fpd[prop]['text'] +
                    ' limits\nmin: ' + str(limits[0]) + ' ' +
                    self.get_attr(prop + '_unit') + '\n'
                    'max: ' + str(limits[1]) + ' ' +
                    self.get_attr(prop + '_unit'))
                logging.debug(msg)

        # update non SI value ranges
        for prop in ['m', 'p', 'h']:
            self.__dict__.update({
                prop + '_range': hlp.convert_from_SI(
                    prop, self.get_attr(prop + '_range_SI'),
                    self.get_attr(prop + '_unit')
                )
            })

        self.iterinfo = kwargs.get('iterinfo', self.iterinfo)

        if not isinstance(self.iterinfo, bool):
            msg = ('Network parameter iterinfo must be True or False!')
            logging.error(msg)
            raise TypeError(msg)

    def get_attr(self, key):
        r"""
        Get the value of a network attribute.

        Parameters
        ----------
        key : str
            The attribute you want to retrieve.

        Returns
        -------
        out :
            Specified attribute.
        """
        if key in self.__dict__:
            return self.__dict__[key]
        else:
            msg = 'Network has no attribute \"' + str(key) + '\".'
            logging.error(msg)
            raise KeyError(msg)

    def add_subsys(self, *args):
        r"""
        Add one or more subsystems to the network.

        Parameters
        ----------
        c : tespy.components.subsystem.Subsystem
            The subsystem to be added to the network, subsystem objects si
            :code:`network.add_subsys(s1, s2, s3, ...)`.
        """
        for subsys in args:
            for c in subsys.conns.values():
                self.add_conns(c)

    def get_conn(self, label):
        r"""
        Get Connection via label.

        Parameters
        ----------
        label : str
            Label of the Connection object.

        Returns
        -------
        c : tespy.connections.connection.Connection
            Connection object with specified label, None if no Connection of
            the network has this label.
        """
        try:
            return self.conns.loc[label, 'object']
        except KeyError:
            logging.warning('Connection with label ' + label + ' not found.')
            return None

    def get_comp(self, label):
        r"""
        Get Component via label.

        Parameters
        ----------
        label : str
            Label of the Component object.

        Returns
        -------
        c : tespy.components.component.Component
            Component object with specified label, None if no Component of
            the network has this label.
        """
        try:
            return self.comps.loc[label, 'object']
        except KeyError:
            logging.warning('Component with label ' + label + ' not found.')
            return None

    def add_conns(self, *args):
        r"""
        Add one or more connections to the network.

        Parameters
        ----------
        c : tespy.connections.connection.Connection
            The connection to be added to the network, connections objects ci
            :code:`add_conns(c1, c2, c3, ...)`.
        """
        for c in args:
            if not isinstance(c, con.Connection):
                msg = ('Must provide tespy.connections.connection.Connection '
                       'objects as parameters.')
                logging.error(msg)
                raise TypeError(msg)

            elif c.label in self.conns.index:
                msg = (
                    'There is already a connection with the label ' +
                    c.label + '. The connection labels must be unique!')
                logging.error(msg)
                raise ValueError(msg)

            c.good_starting_values = False

            self.conns.loc[c.label] = [c, c.source, c.source_id, c.target, c.target_id]

            msg = 'Added connection ' + c.label + ' to network.'
            logging.debug(msg)
            # set status "checked" to false, if conneciton is added to network.
            self.checked = False

    def del_conns(self, *args):
        """
        Remove one or more connections from the network.

        Parameters
        ----------
        c : tespy.connections.connection.Connection
            The connection to be removed from the network, connections objects
            ci :code:`del_conns(c1, c2, c3, ...)`.
        """
        for c in args:
            self.conns = self.conns.drop(c.label)
            msg = ('Deleted connection ' + c.label + ' from network.')
            logging.debug(msg)
        # set status "checked" to false, if conneciton is deleted from network.
        self.checked = False

    def check_conns(self):
        r"""Check connections for multiple usage of inlets or outlets."""
        dub = self.conns.loc[
            self.conns.duplicated(['source', 'source_id']) == True]  # noqa: E712
        for c in dub['object']:
            targets = ''
            for conns in self.conns[
                    (self.conns['source'] == c.source) &
                    (self.conns['source_id'] == c.source_id)]['object']:
                targets += conns.target.label + ' (' + conns.target_id + '); '

            msg = (
                'The source ' + c.source.label + ' (' + c.source_id +
                ') is attached '
                'to more than one target: ' + targets[:-2] + '. '
                'Please check your network.')
            logging.error(msg)
            raise hlp.TESPyNetworkError(msg)

        dub = self.conns.loc[
            self.conns.duplicated(['target', 'target_id']) == True]  # noqa: E712
        for c in dub['object']:
            sources = ''
            for conns in self.conns[
                    (self.conns['target'] == c.target) &
                    (self.conns['target_id'] == c.target_id)]['object']:
                sources += conns.source.label + ' (' + conns.source_id + '); '

            msg = (
                'The target ' + c.target.label + ' (' + c.target_id +
                ') is attached to more than one source: ' + sources[:-2] + '. '
                'Please check your network.')
            logging.error(msg)
            raise hlp.TESPyNetworkError(msg)

    def add_ude(self, *args):
        r"""
        Add a user defined function to the network.

        Parameters
        ----------
        c : tespy.tools.helpers.UserDefinedEquation
            The objects to be added to the network, UserDefinedEquation objects
            ci :code:`del_conns(c1, c2, c3, ...)`.
        """
        for c in args:
            if not isinstance(c, hlp.UserDefinedEquation):
                msg = ('Must provide tespy.connections.connection.Connection '
                       'objects as parameters.')
                logging.error(msg)
                raise TypeError(msg)

            elif c.label in self.user_defined_eq.keys():
                msg = (
                    'There is already a UserDefinedEquation with the label ' +
                    c.label + '. The UserDefinedEquation labels must be '
                    'unique within a network')
                logging.error(msg)
                raise ValueError(msg)

            self.user_defined_eq[c.label] = c
            msg = 'Added UserDefinedEquation ' + c.label + ' to network.'
            logging.debug(msg)

    def del_ude(self, *args):
        """
        Remove a user defined function from the network.

        Parameters
        ----------
        c : tespy.tools.helpers.UserDefinedEquation
            The objects to be added deleted from the network,
            UserDefinedEquation objects ci :code:`del_conns(c1, c2, c3, ...)`.
        """
        for c in args:
            del self.user_defined_eq[c.label]
            msg = 'Deleted UserDefinedEquation ' + c.label + ' from network.'
            logging.debug(msg)

    def add_busses(self, *args):
        r"""
        Add one or more busses to the network.

        Parameters
        ----------
        b : tespy.connections.bus.Bus
            The bus to be added to the network, bus objects bi
            :code:`add_busses(b1, b2, b3, ...)`.
        """
        for b in args:
            if self.check_busses(b):
                self.busses[b.label] = b
                msg = 'Added bus ' + b.label + ' to network.'
                logging.debug(msg)

    def del_busses(self, *args):
        r"""
        Remove one or more busses from the network.

        Parameters
        ----------
        b : tespy.connections.bus.Bus
            The bus to be removed from the network, bus objects bi
            :code:`add_busses(b1, b2, b3, ...)`.
        """
        for b in args:
            if b in self.busses.values():
                del self.busses[b.label]
                msg = 'Deleted bus ' + b.label + ' from network.'
                logging.debug(msg)

    def check_busses(self, b):
        r"""
        Checksthe busses to be added for type, duplicates and identical labels.

        Parameters
        ----------
        b : tespy.connections.bus.Bus
            The bus to be checked.
        """
        if isinstance(b, con.Bus):
            if len(self.busses) > 0:
                if b in self.busses.values():
                    msg = ('Network contains the bus ' + b.label + ' (' +
                           str(b) + ') already.')
                    logging.error(msg)
                    raise hlp.TESPyNetworkError(msg)
                elif b.label in self.busses.keys():
                    msg = ('Network already has a bus with the name ' +
                           b.label + '.')
                    logging.error(msg)
                    raise hlp.TESPyNetworkError(msg)
                else:
                    return True
            else:
                return True
        else:
            msg = 'Only objects of type bus are allowed in *args.'
            logging.error(msg)
            raise TypeError(msg)

    def check_network(self):
        r"""Check if components are connected properly within the network."""
        if len(self.conns) == 0:
            msg = (
                'No connections have been added to the network, please make '
                'sure to add your connections with the .add_conns() method.')
            logging.error(msg)
            raise hlp.TESPyNetworkError(msg)

        if len(self.fluids) == 0:
            msg = ('Network has no fluids, please specify a list with fluids '
                   'on network creation.')
            logging.error(msg)
            raise hlp.TESPyNetworkError(msg)

        self.check_conns()
        # get unique components in connections dataframe
        comps = pd.unique(self.conns[['source', 'target']].values.ravel())
        # build the dataframe for components
        self.init_components(comps)
        # count number of incoming and outgoing connections and compare to
        # expected values
        for comp in self.comps['object']:
            num_o = (self.conns[['source', 'target']] == comp).sum().source
            num_i = (self.conns[['source', 'target']] == comp).sum().target
            if num_o != comp.num_o:
                msg = (
                    comp.label + ' is missing ' + str(comp.num_o - num_o) + ' '
                    'outgoing connections. Make sure all outlets are connected'
                    ' and all connections have been added to the network.')
                logging.error(msg)
                # raise an error in case network check is unsuccesful
                raise hlp.TESPyNetworkError(msg)
            elif num_i != comp.num_i:
                msg = (
                    comp.label + ' is missing ' + str(comp.num_i - num_i) + ' '
                    'incoming connections. Make sure all inlets are connected '
                    'and all connections have been added to the network.')
                logging.error(msg)
                # raise an error in case network check is unsuccesful
                raise hlp.TESPyNetworkError(msg)

        # network checked
        self.checked = True
        msg = 'Networkcheck successful.'
        logging.info(msg)

    def init_components(self, comps):
        r"""
        Set up a dataframe for the network's components.

        Additionally, check, if all components have unique labels.

        Parameters
        ----------
        comps : pandas.core.frame.DataFrame
            DataFrame containing all components of the network gathered from
            the network's connection information.

        Note
        ----
        The dataframe for the components is derived from the network's
        connections. Thus it does not hold any additional information, the
        dataframe is used to simplify the code, only.
        """
        self.comps = pd.DataFrame()

        labels = []
        for comp in comps:
            # this is required for printing and saving
            self.comps.loc[comp, 'comp_type'] = comp.__class__.__name__
            self.comps.loc[comp, 'label'] = comp.label
            # get incoming and outgoing connections of a component
            sources = self.conns[self.conns['source'] == comp]
            sources = sources['source_id'].sort_values().index.tolist()
            targets = self.conns[self.conns['target'] == comp]
            targets = targets['target_id'].sort_values().index.tolist()
            # save the incoming and outgoing as well as the number of
            # connections as component attribute
            comp.inl = self.conns.loc[targets, 'object'].tolist()
            comp.outl = self.conns.loc[sources, 'object'].tolist()
            comp.num_i = len(comp.inlets())
            comp.num_o = len(comp.outlets())
            labels += [comp.label]

            # save the connection locations to the components
            comp.conn_loc = []
            for c in comp.inl + comp.outl:
                comp.conn_loc += [self.conns.index.get_loc(c.label)]

        self.comps = self.comps.reset_index().set_index('label')
        self.comps.rename(columns={'index': 'object'}, inplace=True)

        # check for duplicates in the component labels
        if len(labels) != len(list(set(labels))):
            duplicates = [
                item for item, count in Counter(labels).items() if count > 1]
            msg = ('All Components must have unique labels, duplicates are: ' +
                   str(duplicates) + '.')
            logging.error(msg)
            raise hlp.TESPyNetworkError(msg)

    def initialise(self):
        r"""
        Initilialise the network depending on calclation mode.

        Design

        - Generic fluid composition and fluid property initialisation.
        - Starting values from initialisation path if provided.

        Offdesign

        - Check offdesign path specification.
        - Set component and connection design point properties.
        - Switch from design/offdesign parameter specification.
        """
        # keep track of the number of bus, component and connection equations
        # as well as number of component variables
        self.num_bus_eq = 0
        self.num_comp_eq = 0
        self.num_conn_eq = 0
        self.num_comp_vars = 0
        self.init_set_properties()

        if self.mode == 'offdesign':
            self.redesign = True
            if self.design_path is None:
                # must provide design_path
                msg = ('Please provide "design_path" for every offdesign '
                       'calculation.')
                logging.error(msg)
                raise hlp.TESPyNetworkError(msg)

            # load design case
            if self.new_design:
                self.init_offdesign_params()

            self.init_offdesign()

        else:
            # reset any preceding offdesign calculation
            self.init_design()
            # generic fluid initialisation
            # for offdesign cases good starting values should be available
            self.init_fluids()

        # generic fluid property initialisation
        self.init_properties()

        msg = 'Network initialised.'
        logging.info(msg)

    def init_set_properties(self):
        """Specification of SI values for user set values."""
        # fluid property values
        for c in self.conns['object']:
            if not self.init_previous:
                c.good_starting_values = False

            c.conn_loc = self.conns.index.get_loc(c.label)

            for key in ['m', 'p', 'h', 'T', 'x', 'v', 'Td_bp', 'vol', 's']:
                # read unit specifications
                if key == 'Td_bp':
                    c.get_attr(key).unit = self.get_attr('T_unit')
                else:
                    c.get_attr(key).unit = self.get_attr(key + '_unit')
                # set SI value
                if c.get_attr(key).val_set:
                    c.get_attr(key).val_SI = hlp.convert_to_SI(
                        key, c.get_attr(key).val, c.get_attr(key).unit)
                if c.get_attr(key).ref_set:
                    if key == 'T':
                        c.get_attr(key).ref.delta_SI = hlp.convert_to_SI(
                            'Td_bp', c.get_attr(key).ref.delta,
                            c.get_attr(key).unit)
                    else:
                        c.get_attr(key).ref.delta_SI = hlp.convert_to_SI(
                            key, c.get_attr(key).ref.delta,
                            c.get_attr(key).unit)

            # fluid vector specification
            tmp = c.fluid.val
            for fluid in tmp.keys():
                if fluid not in self.fluids:
                    msg = ('Your connection ' + c.label + ' holds a fluid, '
                           'that is not part of the networks\'s fluids (' +
                           fluid + ').')
                    raise hlp.TESPyNetworkError(msg)
            tmp0 = c.fluid.val0
            tmp_set = c.fluid.val_set
            c.fluid.val = OrderedDict()
            c.fluid.val0 = OrderedDict()
            c.fluid.val_set = OrderedDict()

            # if the number of fluids is one the mass fraction is 1 for every
            # connection
            if len(self.fluids) == 1:
                c.fluid.val[self.fluids[0]] = 1
                c.fluid.val0[self.fluids[0]] = 1
                if self.fluids[0] in tmp_set.keys():
                    c.fluid.val_set[self.fluids[0]] = tmp_set[self.fluids[0]]
                else:
                    c.fluid.val_set[self.fluids[0]] = False

                # jump to next connection
                continue

            for fluid in self.fluids:
                # take over values from temporary dicts
                if fluid in tmp.keys() and fluid in tmp_set.keys():
                    c.fluid.val[fluid] = tmp[fluid]
                    c.fluid.val0[fluid] = tmp[fluid]
                    c.fluid.val_set[fluid] = tmp_set[fluid]
                # take over starting values
                elif fluid in tmp0.keys():
                    if fluid not in tmp_set.keys():
                        c.fluid.val[fluid] = tmp0[fluid]
                        c.fluid.val0[fluid] = tmp0[fluid]
                        c.fluid.val_set[fluid] = False
                # if fluid not in keys
                else:
                    c.fluid.val[fluid] = 0
                    c.fluid.val0[fluid] = 0
                    c.fluid.val_set[fluid] = False

        msg = (
            'Updated fluid property SI values and fluid mass fraction for '
            'user specified connection parameters.')
        logging.debug(msg)

    def init_design(self):
        r"""
        Initialise a design calculation.

        Offdesign parameters are unset, design parameters are set. If
        :code:`local_offdesign` is :code:`True` for connections or components,
        the design point information are read from the .csv-files in the
        respective :code:`design_path`. In this case, the design values are
        unset, the offdesign values set.
        """
        # connections
        for c in self.conns['object']:
            # read design point information of connections with
            # local_offdesign activated from their respective design path
            if c.local_offdesign:
                if c.design_path is None:
                    msg = (
                        'The parameter local_offdesign is True for the '
                        'connection ' + c.label + ', an individual '
                        'design_path must be specified in this case!')
                    logging.error(msg)
                    raise hlp.TESPyNetworkError(msg)

                # unset design parameters
                for var in c.design:
                    c.get_attr(var).val_set = False
                # set offdesign parameters
                for var in c.offdesign:
                    c.get_attr(var).val_set = True

                # read design point information
                df = self.init_read_connections(c.design_path)
                msg = (
                    'Reading individual design point information for '
                    'connection ' + c.label + ' from path ' + c.design_path +
                    'connections.')
                logging.debug(msg)

                # write data to connections
                self.init_conn_design_params(c, df)

            else:
                # unset all design values
                c.m.design = np.nan
                c.p.design = np.nan
                c.h.design = np.nan
                c.fluid.design = OrderedDict()

                c.new_design = True

                # switch connections to design mode
                if self.redesign:
                    for var in c.design:
                        c.get_attr(var).val_set = True

                    for var in c.offdesign:
                        c.get_attr(var).val_set = False

        # unset design values for busses, count bus equations and
        # reindex bus dicitonary
        for b in self.busses.values():
            self.busses[b.label] = b
            self.num_bus_eq += b.P.is_set * 1
            for cp in b.comps.index:
                b.comps.loc[cp, 'P_ref'] = np.nan

        series = pd.Series(dtype=np.float64)
        for cp in self.comps['object']:
            # read design point information of components with
            # local_offdesign activated from their respective design path
            if cp.local_offdesign:
                if cp.design_path is not None:
                    # get type of component (class name)
                    c = cp.__class__.__name__
                    # read design point information
                    path = hlp.modify_path_os(
                        cp.design_path + '/components/' + c + '.csv')
                    df = pd.read_csv(
                        path, sep=';', decimal='.', converters={
                            'busses': ast.literal_eval,
                            'bus_P_ref': ast.literal_eval})
                    df.set_index('label', inplace=True)
                    # write data
                    self.init_comp_design_params(cp, df.loc[cp.label])

                # unset design parameters
                for var in cp.design:
                    cp.get_attr(var).is_set = False

                # set offdesign parameters
                switched = False
                msg = 'Set component attributes '

                for var in cp.offdesign:
                    # set variables provided in .offdesign attribute
                    data = cp.get_attr(var)
                    data.is_set = True

                    # take nominal values from design point
                    if isinstance(data, dc_cp):
                        cp.get_attr(var).val = cp.get_attr(var).design
                        switched = True
                        msg += var + ', '

                if switched:
                    msg = (msg[:-2] + ' to design value at component ' +
                           cp.label + '.')
                    logging.debug(msg)

                cp.new_design = False

            else:
                # switch connections to design mode
                if self.redesign:
                    for var in cp.design:
                        cp.get_attr(var).is_set = True

                    for var in cp.offdesign:
                        cp.get_attr(var).is_set = False

                cp.set_parameters(self.mode, series)

            # component initialisation
            cp.comp_init(self)
            # count number of component equations and variables
            self.num_comp_vars += cp.num_vars
            self.num_comp_eq += cp.num_eq

    def init_offdesign_params(self):
        r"""
        Read design point information from specified :code:`design_path`.

        If a :code:`design_path` has been specified individually for components
        or connections, the data will be read from the specified individual
        path instead.

        Note
        ----
        The methods
        :py:meth:`tespy.networks.network.Network.init_comp_design_params`
        (components) and the
        :py:meth:`tespy.networks.network.Network.init_conn_design_params`
        (connections) handle the parameter specification.
        """
        # components without any parameters
        not_required = [
            'source', 'sink', 'node', 'merge', 'splitter', 'separator', 'drum',
            'subsystem_interface', 'droplet_separator']
        # fetch all components, reindex with label
        df_comps = self.comps.copy()
        df_comps = df_comps[~df_comps['comp_type'].isin(not_required)]

        # iter through unique types of components (class names)
        for c in df_comps['comp_type'].unique():
            path = hlp.modify_path_os(
                self.design_path + '/components/' + c + '.csv')
            msg = (
                'Reading design point information for components of type '
                + c + ' from path ' + path + '.')
            logging.debug(msg)

            # read data
            df = pd.read_csv(
                path, sep=';', decimal='.', converters={
                    'busses': ast.literal_eval,
                    'bus_P_ref': ast.literal_eval})
            df.set_index('label', inplace=True)
            # iter through all components of this type and set data
            for c_label in df.index:
                comp = df_comps.loc[c_label, 'object']
                # read data of components with individual design_path
                if comp.design_path is not None:
                    path_c = hlp.modify_path_os(
                        comp.design_path + '/components/' + c + '.csv')
                    df_c = pd.read_csv(
                        path_c, sep=';', decimal='.', converters={
                             'busses': ast.literal_eval,
                             'bus_P_ref': ast.literal_eval})
                    df_c.set_index('label', inplace=True)
                    data = df_c.loc[comp.label]

                else:
                    data = df.loc[comp.label]

                # write data to components
                self.init_comp_design_params(comp, data)

        msg = 'Done reading design point information for components.'
        logging.debug(msg)

        # read connection design point information
        df = self.init_read_connections(self.design_path)
        msg = (
            'Reading design point information for connections from path ' +
            self.design_path + '/connections.csv.')
        logging.debug(msg)

        # iter through connections
        for c in self.conns['object']:

            # read data of connections with individual design_path
            if c.design_path is not None:
                df_c = self.init_read_connections(c.design_path)
                msg = (
                    'Reading individual design point information for '
                    'connection ' + c.label + ' from path ' + c.design_path +
                    '/connections.csv.')
                logging.debug(msg)

                # write data
                self.init_conn_design_params(c, df_c)

            else:
                # write data
                self.init_conn_design_params(c, df)

        msg = 'Done reading design point information for connections.'
        logging.debug(msg)

    def init_comp_design_params(self, component, data):
        r"""
        Write design point information to components.

        Parameters
        ----------
        component : tespy.components.component.Component
            Write design point information to this component.

        data : pandas.core.series.Series, pandas.core.frame.DataFrame
            Design point information.
        """
        # write component design data
        component.set_parameters(self.mode, data)
        # write design values to busses
        i = 0
        for b in data.busses:
            bus = self.busses[b].comps
            bus.loc[component, 'P_ref'] = data['bus_P_ref'][i]
            i += 1

    def init_conn_design_params(self, c, df):
        r"""
        Write design point information to connections.

        Parameters
        ----------
        c : tespy.connections.connection.Connection
            Write design point information to this connection.

        df : pandas.core.frame.DataFrame
            Dataframe containing design point information.
        """
        # match connection (source, source_id, target, target_id) on
        # connection objects of design file
        conn = df.loc[
            df['source'].isin([c.source.label]) &
            df['target'].isin([c.target.label]) &
            df['source_id'].isin([c.source_id]) &
            df['target_id'].isin([c.target_id])]

        try:
            # read connection information
            conn_id = conn.index[0]
            for var in ['m', 'p', 'h', 'v', 'x', 'T', 'Td_bp']:
                c.get_attr(var).design = hlp.convert_to_SI(
                    var, df.loc[conn_id, var], df.loc[conn_id, var + '_unit'])
            c.vol.design = c.v.design / c.m.design
            for fluid in self.fluids:
                c.fluid.design[fluid] = df.loc[conn_id, fluid]
        except IndexError:
            # no matches in the connections of the network and the design files
            msg = (
                'Could not find connection ' + c.label + ' in design case. '
                'Please, make sure no connections have been modified or '
                'components have been relabeled for your offdesign '
                'calculation.')
            logging.error(msg)
            raise hlp.TESPyNetworkError(msg)

    def init_offdesign(self):
        r"""
        Switch components and connections from design to offdesign mode.

        Note
        ----
        **components**

        All parameters stated in the component's attribute :code:`cp.design`
        will be unset and all parameters stated in the component's attribute
        :code:`cp.offdesign` will be set instead.

        Additionally, all component parameters specified as variables are
        unset and the values from design point are set.

        **connections**

        All parameters given in the connection's attribute :code:`c.design`
        will be unset and all parameters stated in the connections's attribute
        :code:`cp.offdesign` will be set instead. This does also affect
        referenced values!
        """
        for c in self.conns['object']:
            if not c.local_design:
                # switch connections to offdesign mode
                for var in c.design:
                    c.get_attr(var).val_set = False
                    c.get_attr(var).ref_set = False

                for var in c.offdesign:
                    c.get_attr(var).val_set = True
                    c.get_attr(var).val_SI = c.get_attr(var).design

                c.new_design = False

        msg = 'Switched connections from design to offdesign.'
        logging.debug(msg)

        for cp in self.comps['object']:
            if not cp.local_design:
                # unset variables provided in .design attribute
                for var in cp.design:
                    cp.get_attr(var).is_set = False

                switched = False
                msg = 'Set component attributes '

                for var in cp.offdesign:
                    # set variables provided in .offdesign attribute
                    data = cp.get_attr(var)
                    data.is_set = True

                    # take nominal values from design point
                    if isinstance(data, dc_cp):
                        cp.get_attr(var).val = cp.get_attr(var).design
                        switched = True
                        msg += var + ', '

                if switched:
                    msg = (msg[:-2] + ' to design value at component ' +
                           cp.label + '.')
                    logging.debug(msg)

            # start component initialisation
            cp.comp_init(self)
            cp.new_design = False
            self.num_comp_vars += cp.num_vars
            self.num_comp_eq += cp.num_eq

        msg = 'Switched components from design to offdesign.'
        logging.debug(msg)

        # count bus equations and reindex bus dicitonary
        for b in self.busses.values():
            self.busses[b.label] = b
            self.num_bus_eq += b.P.is_set * 1

    def init_fluids(self):
        r"""
        Initialise the fluid vector on every connection of the network.

        - Create fluid vector for every component as dict,
          index: nw.fluids,
          values: 0 if not set by user.
        - Create fluid_set vector with same logic,
          index: nw.fluids,
          values: False if not set by user.
        - If there are any combustion chambers in the network, calculate fluid
          vector starting from there.
        - Propagate fluid vector in direction of sources and targets.
        """
        # stop fluid propagation for single fluid networks
        if len(self.fluids) == 1:
            return

        # fluid propagation from set values
        for c in self.conns['object']:
            if any(c.fluid.val_set.values()):
                c.target.propagate_fluid_to_target(c, c.target)
                c.source.propagate_fluid_to_source(c, c.source)

        # fluid starting value generation for components
        for cp in self.comps['object']:
            cp.initialise_fluids()

        msg = 'Fluid initialisation done.'
        logging.debug(msg)

    def init_properties(self):
        """
        Initialise the fluid properties on every connection of the network.

        - Set generic starting values for mass flow, enthalpy and pressure if
          not user specified, read from :code:`ìnit_path` or available from
          previous calculation.
        - For generic starting values precalculate enthalpy value at points of
          given temperature, vapor mass fraction, temperature difference to
          boiling point or fluid state.
        """
        if self.init_path is not None:
            df = self.init_read_connections(self.init_path)
        # improved starting values for referenced connections,
        # specified vapour content values, temperature values as well as
        # subccooling/overheating and state specification
        for c in self.conns['object']:
            if self.init_path is not None:
                conn = df.loc[
                    df['source'].isin([c.source.label]) &
                    df['target'].isin([c.target.label]) &
                    df['source_id'].isin([c.source_id]) &
                    df['target_id'].isin([c.target_id])]
                try:
                    conn_id = conn.index[0]
                    # overwrite SI-values with values from init_file,
                    # except user specified values
                    for prop in ['m', 'p', 'h']:
                        data = c.get_attr(prop)
                        data.val0 = df.loc[conn_id, prop]
                        data.unit = df.loc[conn_id, prop + '_unit']

                    for fluid in self.fluids:
                        if not c.fluid.val_set[fluid]:
                            c.fluid.val[fluid] = df.loc[conn_id, fluid]
                        c.fluid.val0[fluid] = c.fluid.val[fluid]

                    c.good_starting_values = True

                except IndexError:
                    msg = (
                        'Could not find connection ' + c.label + ' in '
                        'connections.csv of init_path ' + self.init_path + '.')
                    logging.debug(msg)

            for key in ['m', 'p', 'h']:
                if not c.good_starting_values:
                    self.init_val0(c, key)
                if not c.get_attr(key).val_set:
                    c.get_attr(key).val_SI = hlp.convert_to_SI(
                        key, c.get_attr(key).val0, c.get_attr(key).unit)

            self.init_count_connections_parameters(c)

        for c in self.conns['object']:
            if not c.good_starting_values:
                for key in ['m', 'p', 'h', 'T']:
                    if (c.get_attr(key).ref_set and
                            not c.get_attr(key).val_set):
                        c.get_attr(key).val_SI = (
                                c.get_attr(key).ref.obj.get_attr(key).val_SI *
                                c.get_attr(key).ref.factor +
                                c.get_attr(key).ref.delta_SI)

                self.init_precalc_properties(c)

            # starting values for specified subcooling/overheating
            # and state specification. These should be recalculated even with
            # good starting values, for example, when one exchanges enthalpy
            # with boiling point temperature difference.
            if ((c.Td_bp.val_set or c.state.is_set) and
                    not c.h.val_set):
                if ((c.Td_bp.val_SI > 0 and c.Td_bp.val_set) or
                        (c.state.val == 'g' and c.state.is_set)):
                    h = fp.h_mix_pQ(c.get_flow(), 1)
                    if c.h.val_SI < h:
                        c.h.val_SI = h * 1.001
                elif ((c.Td_bp.val_SI < 0 and c.Td_bp.val_set) or
                      (c.state.val == 'l' and c.state.is_set)):
                    h = fp.h_mix_pQ(c.get_flow(), 0)
                    if c.h.val_SI > h:
                        c.h.val_SI = h * 0.999

        msg = 'Generic fluid property specification complete.'
        logging.debug(msg)

    def init_count_connections_parameters(self, c):
        """
        Count the number of parameters set on a connection.

        Parameters
        ----------
        c : tespy.connections.connection.Connection
            Connection count parameters of.
        """
        self.num_conn_eq += [
            c.m.val_set, c.p.val_set, c.h.val_set, c.T.val_set,
            c.x.val_set, c.v.val_set, c.Td_bp.val_set].count(True)
        self.num_conn_eq += [
            c.m.ref_set, c.p.ref_set, c.h.ref_set, c.T.ref_set].count(True)
        self.num_conn_eq += list(c.fluid.val_set.values()).count(True)
        self.num_conn_eq += c.fluid.balance * 1

    def init_precalc_properties(self, c):
        """
        Precalculate enthalpy values for connections.

        Precalculation is performed only if temperature, vapor mass fraction,
        temperature difference to boiling point or phase is specified.

        Parameters
        ----------
        c : tespy.connections.connection.Connection
            Connection to precalculate values for.
        """
        # starting values for specified vapour content or temperature
        if c.x.val_set and not c.h.val_set:
            try:
                c.h.val_SI = fp.h_mix_pQ(c.get_flow(), c.x.val_SI)
            except ValueError:
                pass

        if c.T.val_set and not c.h.val_set:
            try:
                c.h.val_SI = fp.h_mix_pT(c.get_flow(), c.T.val_SI)
            except ValueError:
                pass

    def init_val0(self, c, key):
        r"""
        Set starting values for fluid properties.

        The component classes provide generic starting values for their inlets
        and outlets.

        Parameters
        ----------
        c : tespy.connections.connection.Connection
            Connection to initialise.
        """
        if np.isnan(c.get_attr(key).val0):
            # starting value for mass flow is 1 kg/s
            if key == 'm':
                c.get_attr(key).val0 = 1

            # generic starting values for pressure and enthalpy
            else:
                # retrieve starting values from component information
                val_s = c.source.initialise_source(c, key)
                val_t = c.target.initialise_target(c, key)

                if val_s == 0 and val_t == 0:
                    if key == 'p':
                        c.get_attr(key).val0 = 1e5
                    elif key == 'h':
                        c.get_attr(key).val0 = 1e6

                elif val_s == 0:
                    c.get_attr(key).val0 = val_t
                elif val_t == 0:
                    c.get_attr(key).val0 = val_s
                else:
                    c.get_attr(key).val0 = (val_s + val_t) / 2

                # change value according to specified unit system
                c.get_attr(key).val0 = hlp.convert_from_SI(
                    key, c.get_attr(key).val0, self.get_attr(key + '_unit'))

    @staticmethod
    def init_read_connections(base_path):
        r"""
        Read connection information from base_path.

        Parameters
        ----------
        base_path : str
            Path to network information.
        """
        path = hlp.modify_path_os(base_path + '/connections.csv')
        df = pd.read_csv(path, index_col=0, delimiter=';', decimal='.')
        return df

    def solve(self, mode, init_path=None, design_path=None,
              max_iter=50, min_iter=4, init_only=False, init_previous=True,
              use_cuda=False, always_all_equations=True):
        r"""
        Solve the network.

        - Check network consistency.
        - Initialise calculation and preprocessing.
        - Perform actual calculation.
        - Postprocessing.

        Parameters
        ----------
        mode : str
            Choose from 'design' and 'offdesign'.

        init_path : str
            Path to the folder, where your network was saved to, e.g.
            saving to :code:`nw.save('myplant/tests')` would require loading
            from :code:`init_path='myplant/tests'`.

        design_path : str
            Path to the folder, where your network's design case was saved to,
            e.g. saving to :code:`nw.save('myplant/tests')` would require
            loading from :code:`design_path='myplant/tests'`.

        max_iter : int
            Maximum number of iterations before calculation stops, default: 50.

        min_iter : int
            Minimum number of iterations before calculation stops, default: 4.

        init_only : boolean
            Perform initialisation only, default: :code:`False`.

        init_previous : boolean
            Initialise the calculation with values from the previous
            calculation, default: :code:`True`.

        use_cuda : boolean
            Use cuda instead of numpy for matrix inversion, default:
            :code:`False`.

        always_all_equations : boolean
            Calculate all equations in every iteration. Disabling this flag,
            will increase calculation speed, especially for mixtures, default:
            :code:`True`.

        Note
        ----
        For more information on the solution process have a look at the online
        documentation at tespy.readthedocs.io in the section "TESPy modules".
        """
        self.new_design = False
        if self.design_path == design_path and design_path is not None:
            for c in self.conns['object']:
                if c.new_design:
                    self.new_design = True
                    break
            if not self.new_design:
                for cp in self.comps['object']:
                    if cp.new_design:
                        self.new_design = True
                        break

        else:
            self.new_design = True

        self.init_path = init_path
        self.design_path = design_path
        self.max_iter = max_iter
        self.min_iter = min_iter
        self.init_previous = init_previous
        self.iter = 0
        self.use_cuda = use_cuda
        self.always_all_equations = always_all_equations

        if self.use_cuda and cu is None:
            msg = ('Specifying use_cuda=True requires cupy to be installed on '
                   'your machine. Numpy will be used instead.')
            logging.warning(msg)
            self.use_cuda = False

        if mode != 'offdesign' and mode != 'design':
            msg = 'Mode must be "design" or "offdesign".'
            logging.error(msg)
            raise ValueError(msg)
        else:
            self.mode = mode

        msg = (
            'Solver properties: mode=' + self.mode + ', init_path=' +
            str(self.init_path) + ', design_path=' + str(self.design_path) +
            ', max_iter=' + str(max_iter) + ', min_iter=' + str(min_iter) +
            ', init_only=' + str(init_only))
        logging.debug(msg)

        if not self.checked:
            self.check_network()

        msg = (
            'Network properties: '
            'number of components=' + str(len(self.comps)) +
            ', number of connections=' + str(len(self.conns.index)) +
            ', number of busses=' + str(len(self.busses)))
        logging.debug(msg)

        self.initialise()

        if init_only:
            return

        msg = 'Starting solver.'
        logging.info(msg)

        self.solve_determination()
        self.solve_loop()

        if self.lin_dep:
            msg = (
                'Singularity in jacobian matrix, calculation aborted! Make '
                'sure your network does not have any linear dependencies in '
                'the parametrisation. Other reasons might be\n-> given '
                'temperature with given pressure in two phase region, try '
                'setting enthalpy instead or provide accurate starting value '
                'for pressure.\n-> given logarithmic temperature differences '
                'or kA-values for heat exchangers, \n-> support better '
                'starting values.\n-> bad starting value for fuel mass flow '
                'of combustion chamber, provide small (near to zero, but not '
                'zero) starting value.')
            logging.error(msg)
            return

        self.postprocessing()
        fp.Memorise.del_memory(self.fluids)

        if not self.progress:
            msg = (
                'The solver does not seem to make any progress, aborting '
                'calculation. Residual value is '
                '{:.2e}'.format(norm(self.residual)) + '. This frequently '
                'happens, if the solver pushes the fluid properties out of '
                'their feasible range.')
            logging.warning(msg)
            return

        msg = 'Calculation complete.'
        logging.info(msg)

    def solve_loop(self):
        r"""Loop of the newton algorithm."""
        # parameter definitions
        self.res = np.array([])
        self.residual = np.zeros([self.num_vars])
        self.increment = np.ones([self.num_vars])
        self.jacobian = np.zeros((self.num_vars, self.num_vars))

        self.start_time = time()
        self.progress = True

        if self.iterinfo:
            self.print_iterinfo_head()

        for self.iter in range(self.max_iter):

            self.increment_filter = np.absolute(self.increment) < err ** 2
            self.solve_control()
            self.res = np.append(self.res, norm(self.residual))

            if self.iterinfo:
                self.print_iterinfo_body()

            if ((self.iter >= self.min_iter and self.res[-1] < err ** 0.5) or
                    self.lin_dep):
                break

            if self.iter > 40:
                if (all(self.res[(self.iter - 3):] >= self.res[-3] * 0.95) and
                        self.res[-1] >= self.res[-2] * 0.95):
                    self.progress = False
                    break

        self.end_time = time()

        self.print_iterinfo_tail()

        if self.iter == self.max_iter - 1:
            msg = ('Reached maximum iteration count (' + str(self.max_iter) +
                   '), calculation stopped. Residual value is '
                   '{:.2e}'.format(norm(self.residual)))
            logging.warning(msg)

    def solve_determination(self):
        r"""Check, if the number of supplied parameters is sufficient."""
        # number of variables per connection
        self.num_conn_vars = len(self.fluids) + 3

        # number of user defined functions
        self.num_ude_eq = len(self.user_defined_eq)

        for func in self.user_defined_eq.values():
            # remap connection objects
            func.conns = [
                self.conns.loc[c.label, 'object'] for c in func.conns]
            # remap jacobian
            func.jacobian = {
                c: np.zeros(self.num_conn_vars)
                for c in func.conns}

        # total number of variables
        self.num_vars = (
            self.num_conn_vars * len(self.conns.index) + self.num_comp_vars)

        msg = 'Number of connection equations: ' + str(self.num_conn_eq) + '.'
        logging.debug(msg)

        msg = 'Number of bus equations: ' + str(self.num_bus_eq) + '.'
        logging.debug(msg)

        msg = 'Number of component equations: ' + str(self.num_comp_eq) + '.'
        logging.debug(msg)

        msg = 'Number of user defined equations: ' + str(self.num_ude_eq) + '.'
        logging.debug(msg)

        msg = 'Total number of variables: ' + str(self.num_vars) + '.'
        logging.debug(msg)
        msg = 'Number of component variables: ' + str(self.num_comp_vars) + '.'
        logging.debug(msg)
        msg = ('Number of connection variables: ' +
               str(self.num_conn_vars * len(self.conns.index)) + '.')
        logging.debug(msg)

        n = (
            self.num_comp_eq + self.num_conn_eq +
            self.num_bus_eq + self.num_ude_eq)
        if n > self.num_vars:
            msg = ('You have provided too many parameters: ' +
                   str(self.num_vars) + ' required, ' + str(n) +
                   ' supplied. Aborting calculation!')
            logging.error(msg)
            raise hlp.TESPyNetworkError(msg)
        elif n < self.num_vars:
            msg = ('You have not provided enough parameters: '
                   + str(self.num_vars) + ' required, ' + str(n) +
                   ' supplied. Aborting calculation!')
            logging.error(msg)
            raise hlp.TESPyNetworkError(msg)

    def print_iterinfo_head(self):
        """Print head of convergence progress."""
        if self.num_comp_vars == 0:
            # iterinfo printout without any custom variables
            msg = (
                'iter\t| residual | massflow | pressure | enthalpy | fluid\n')
            msg += '-' * 8 + '+----------' * 4 + '+' + '-' * 9

        else:
            # iterinfo printout with custom variables in network
            msg = ('iter\t| residual | massflow | pressure | enthalpy | '
                   'fluid    | custom\n')
            msg += '-' * 8 + '+----------' * 5 + '+' + '-' * 9

        print(msg)

    def print_iterinfo_body(self):
        """Print convergence progress."""
        vec = self.increment[0:-(self.num_comp_vars + 1)]
        msg = (str(self.iter + 1))

        if not self.lin_dep and not np.isnan(norm(self.residual)):
            msg += '\t| ' + '{:.2e}'.format(norm(self.residual))
            msg += ' | ' + '{:.2e}'.format(norm(vec[0::self.num_conn_vars]))
            msg += ' | ' + '{:.2e}'.format(norm(vec[1::self.num_conn_vars]))
            msg += ' | ' + '{:.2e}'.format(norm(vec[2::self.num_conn_vars]))

            ls = []
            for f in range(len(self.fluids)):
                ls += vec[3 + f::self.num_conn_vars].tolist()

            msg += ' | ' + '{:.2e}'.format(norm(ls))

            if self.num_comp_vars > 0:
                msg += ' | ' + '{:.2e}'.format(norm(
                    self.increment[-self.num_comp_vars:]))

        else:
            if np.isnan(norm(self.residual)):
                msg += '\t|      nan'
            else:
                msg += '\t| ' + '{:.2e}'.format(norm(self.residual))
            msg += ' |      nan' * 4
            if self.num_comp_vars > 0:
                msg += ' |      nan'

        print(msg)

    def print_iterinfo_tail(self):
        """Print tail of convergence progress."""
        msg = (
            'Total iterations: ' + str(self.iter + 1) + ', Calculation '
            'time: ' + str(round(self.end_time - self.start_time, 1)) +
            ' s, Iterations per second: ')
        ips = 'inf'
        if self.end_time != self.start_time:
            ips = str(round(
                (self.iter + 1) / (self.end_time - self.start_time), 2))
        msg += ips
        logging.debug(msg)

        if self.iterinfo:
            if self.num_comp_vars == 0:
                print('-' * 8 + '+----------' * 4 + '+' + '-' * 9)
            else:
                print('-' * 8 + '+----------' * 5 + '+' + '-' * 9)
            print(msg)

    def matrix_inversion(self):
        """Invert matrix of derivatives and caluclate increment."""
        self.lin_dep = True
        try:
            # Let the matrix inversion be computed by the GPU if use_cuda in
            # global_vars.py is true.
            if self.use_cuda:
                self.increment = cu.asnumpy(cu.dot(
                    cu.linalg.inv(cu.asarray(self.jacobian)),
                    -cu.asarray(self.residual)))
            else:
                self.increment = np.linalg.inv(
                    self.jacobian).dot(-self.residual)
            self.lin_dep = False
        except np.linalg.linalg.LinAlgError:
            self.increment = self.residual * 0

    def solve_control(self):
        r"""
        Control iteration step of the newton algorithm.

        - Calculate the residual value for each equation
        - Calculate the jacobian matrix
        - Calculate new values for variables
        - Restrict fluid properties to value ranges
        - Check component parameters for consistency
        """
        self.solve_components()
        self.solve_busses()
        self.solve_connections()
        self.solve_user_defined_eq()
        self.matrix_inversion()

        # check for linear dependency
        if self.lin_dep:
            return

        # add the increment
        i = 0
        for c in self.conns['object']:
            # mass flow, pressure and enthalpy
            if not c.m.val_set:
                c.m.val_SI += self.increment[i * (self.num_conn_vars)]
            if not c.p.val_set:
                # this prevents negative pressures
                relax = max(1, -self.increment[i * (self.num_conn_vars) + 1] /
                            (0.5 * c.p.val_SI))
                c.p.val_SI += self.increment[
                    i * (self.num_conn_vars) + 1] / relax
            if not c.h.val_set:
                c.h.val_SI += self.increment[i * (self.num_conn_vars) + 2]

            # fluid vector (only if number of fluids is greater than 1)
            if len(self.fluids) > 1:
                j = 0
                for fluid in self.fluids:
                    # add increment
                    if not c.fluid.val_set[fluid]:
                        c.fluid.val[fluid] += (
                                self.increment[
                                    i * (self.num_conn_vars) + 3 + j])

                    # keep mass fractions within [0, 1]
                    if c.fluid.val[fluid] < err:
                        c.fluid.val[fluid] = 0
                    elif c.fluid.val[fluid] > 1 - err:
                        c.fluid.val[fluid] = 1

                    j += 1

            # check the fluid properties for physical ranges
            self.solve_check_props(c)
            i += 1

        # increment for the custom variables
        if self.num_comp_vars > 0:
            sum_c_var = 0
            for cp in self.comps['object']:
                for var in cp.vars.keys():
                    pos = var.var_pos

                    # add increment
                    var.val += self.increment[
                        self.num_conn_vars * len(self.conns) + sum_c_var + pos]

                    # keep value within specified value range
                    if var.val < var.min_val:
                        var.val = var.min_val
                    elif var.val > var.max_val:
                        var.val = var.max_val

                sum_c_var += cp.num_vars

        # second property check for first three iterations without an init_file
        if self.iter < 3:
            for cp in self.comps['object']:
                cp.convergence_check()

            for c in self.conns['object']:
                self.solve_check_props(c)

    def property_range_message(self, c, prop):
        r"""
        Return debugging message for fluid property range adjustments.

        Parameters
        ----------
        c : tespy.connections.connection.Connection
            Connection to check fluid properties.

        prop : str
            Fluid property.

        Returns
        -------
        msg : str
            Debugging message.
        """
        msg = (
            fpd[prop]['text'][0].upper() + fpd[prop]['text'][1:] +
            ' out of fluid property range at connection ' + c.label +
            ' adjusting value to ' + str(c.get_attr(prop).val_SI) +
            ' ' + fpd[prop]['SI_unit'] + '.')
        return msg

    def solve_check_props(self, c):
        r"""
        Check for invalid fluid property values.

        Parameters
        ----------
        c : tespy.connections.connection.Connection
            Connection to check fluid properties.
        """
        fl = hlp.single_fluid(c.fluid.val)

        if fl is not None:
            # pressure
            if c.p.val_SI < fp.Memorise.value_range[fl][0] and not c.p.val_set:
                c.p.val_SI = fp.Memorise.value_range[fl][0]
                logging.debug(self.property_range_message(c, 'p'))
            elif (c.p.val_SI > fp.Memorise.value_range[fl][1] and
                  not c.p.val_set):
                c.p.val_SI = fp.Memorise.value_range[fl][1]
                logging.debug(self.property_range_message(c, 'p'))

            # enthalpy
            try:
                hmin = fp.h_pT(
                    c.p.val_SI, fp.Memorise.value_range[fl][2] * 1.001, fl)
            except ValueError:
                f = 1.05
                hmin = fp.h_pT(
                    c.p.val_SI, fp.Memorise.value_range[fl][2] * f, fl)

            T = fp.Memorise.value_range[fl][3]
            while True:
                try:
                    hmax = fp.h_pT(c.p.val_SI, T, fl)
                    break
                except ValueError as e:
                    T *= 0.99
                    if T < fp.Memorise.value_range[fl][2]:
                        raise ValueError(e)

            if c.h.val_SI < hmin and not c.h.val_set:
                if hmin < 0:
                    c.h.val_SI = hmin * 0.9999
                else:
                    c.h.val_SI = hmin * 1.0001
                logging.debug(self.property_range_message(c, 'h'))

            elif c.h.val_SI > hmax and not c.h.val_set:
                c.h.val_SI = hmax * 0.9999
                logging.debug(self.property_range_message(c, 'h'))

            if ((c.Td_bp.val_set or c.state.is_set) and
                    not c.h.val_set and self.iter < 3):
                if (c.Td_bp.val_SI > 0 or
                        (c.state.val == 'g' and c.state.is_set)):
                    h = fp.h_mix_pQ(c.get_flow(), 1)
                    if c.h.val_SI < h:
                        c.h.val_SI = h * 1.01
                        logging.debug(self.property_range_message(c, 'h'))
                elif (c.Td_bp.val_SI < 0 or
                      (c.state.val == 'l' and c.state.is_set)):
                    h = fp.h_mix_pQ(c.get_flow(), 0)
                    if c.h.val_SI > h:
                        c.h.val_SI = h * 0.99
                        logging.debug(self.property_range_message(c, 'h'))

        elif self.iter < 4 and not c.good_starting_values:
            # pressure
            if c.p.val_SI <= self.p_range_SI[0] and not c.p.val_set:
                c.p.val_SI = self.p_range_SI[0]
                logging.debug(self.property_range_message(c, 'p'))

            elif c.p.val_SI >= self.p_range_SI[1] and not c.p.val_set:
                c.p.val_SI = self.p_range_SI[1]
                logging.debug(self.property_range_message(c, 'p'))

            # enthalpy
            if c.h.val_SI < self.h_range_SI[0] and not c.h.val_set:
                c.h.val_SI = self.h_range_SI[0]
                logging.debug(self.property_range_message(c, 'h'))

            elif c.h.val_SI > self.h_range_SI[1] and not c.h.val_set:
                c.h.val_SI = self.h_range_SI[1]
                logging.debug(self.property_range_message(c, 'h'))

            # temperature
            if c.T.val_set and not c.h.val_set:
                self.solve_check_temperature(c)

        # mass flow
        if c.m.val_SI <= self.m_range_SI[0] and not c.m.val_set:
            c.m.val_SI = self.m_range_SI[0]
            logging.debug(self.property_range_message(c, 'm'))

        elif c.m.val_SI >= self.m_range_SI[1] and not c.m.val_set:
            c.m.val_SI = self.m_range_SI[1]
            logging.debug(self.property_range_message(c, 'm'))

    def solve_check_temperature(self, c):
        r"""
        Check if temperature is within user specified limits.

        Parameters
        ----------
        c : tespy.connections.connection.Connection
            Connection to check fluid properties.
        """
        flow = c.get_flow()
        Tmin = max(
            [fp.Memorise.value_range[f][2] for
             f in flow[3].keys() if flow[3][f] > err]
        ) + 100
        Tmax = min(
            [fp.Memorise.value_range[f][3] for
             f in flow[3].keys() if flow[3][f] > err]
        ) - 100
        hmin = fp.h_mix_pT(flow, Tmin)
        hmax = fp.h_mix_pT(flow, Tmax)

        if c.h.val_SI < hmin:
            c.h.val_SI = hmin
            logging.debug(self.property_range_message(c, 'h'))

        if c.h.val_SI > hmax:
            c.h.val_SI = hmax
            logging.debug(self.property_range_message(c, 'h'))

    def solve_components(self):
        r"""
        Calculate the residual and derivatives of component equations.

        - Iterate through components in network to get residuals and
          derivatives.
        - Place residual values in residual value vector of the network.
        - Place partial derivatives in jacobian matrix of the network.
        """
        # fetch component equation residuals and component partial derivatives
        sum_eq = 0
        sum_c_var = 0
        for cp in self.comps['object']:

            indices = []
            for c in cp.conn_loc:
                start = c * self.num_conn_vars
                end = (c + 1) * self.num_conn_vars
                indices += [np.arange(start, end)]

            cp.solve(self.increment_filter[np.array(indices)])

            self.residual[sum_eq:sum_eq + cp.num_eq] = cp.residual
            deriv = cp.jacobian

            if deriv is not None:
                i = 0
                # place derivatives in jacobian matrix
                for loc in cp.conn_loc:
                    coll_s = loc * self.num_conn_vars
                    coll_e = (loc + 1) * self.num_conn_vars
                    self.jacobian[
                        sum_eq:sum_eq + cp.num_eq, coll_s:coll_e] = deriv[:, i]
                    i += 1

                # derivatives for custom variables
                for j in range(cp.num_vars):
                    coll = self.num_vars - self.num_comp_vars + sum_c_var
                    self.jacobian[sum_eq:sum_eq + cp.num_eq, coll] = (
                        deriv[:, i + j, :1].transpose()[0])
                    sum_c_var += 1

                sum_eq += cp.num_eq
            cp.it += 1

    def solve_user_defined_eq(self):
        """
        Calculate the residual and jacobian of user defined equations.

        - Iterate through user defined functions and calculate residual value
          and corresponding jacobian.
        - Place residual values in residual value vector of the network.
        - Place partial derivatives regarding connection parameters in jacobian
          matrix of the network.
        """
        row = self.num_comp_eq + self.num_conn_eq + self.num_bus_eq
        for ude in self.user_defined_eq.values():
            self.residual[row] = ude.func(ude)
            jacobian = ude.deriv(ude)
            for c, derivative in jacobian.items():
                col = c.conn_loc * self.num_conn_vars
                self.jacobian[row, col:col + self.num_conn_vars] = derivative
            row += 1

    def solve_connections(self):
        r"""
        Calculate the residual and derivatives of connection equations.

        - Iterate through connections in network to get residuals and
          derivatives.
        - Place residual values in residual value vector of the network.
        - Place partial derivatives in jacobian matrix of the network.

        Note
        ----
        **Equations**

        **mass flow, pressure and enthalpy**

        .. math::
            val = 0

        **temperatures**

        .. math::
            val = T_{j} - T \left( p_{j}, h_{j}, fluid_{j} \right)

        **volumetric flow**

        .. math::
            val = \dot{V}_{j} - v \left( p_{j}, h_{j} \right) \cdot \dot{m}_j

        **superheating or subcooling** *Works with pure fluids only!*

        .. math::
            val = T_{j} - td_{bp} - T_{bp}\left( p_{j}, fluid_{j} \right)

            \text{td: temperature difference, bp: boiling point}

        **vapour mass fraction** *Works with pure fluids only!*

        .. math::
            val = h_{j} - h \left( p_{j}, x_{j}, fluid_{j} \right)

        **Referenced values**

        **mass flow, pressure and enthalpy**

        .. math::
            val = x_{j} - x_{j,ref} \cdot a + b

        **temperatures**

        .. math::
            val = T \left( p_{j}, h_{j}, fluid_{j} \right) -
            T \left( p_{j}, h_{j}, fluid_{j} \right) \cdot a + b

        **Derivatives**

        **mass flow, pressure and enthalpy**

        .. math::

            J\left(\frac{\partial f_{i}}{\partial m_{j}}\right) = 1\\
            \text{for equation i, connection j}\\
            \text{pressure and enthalpy analogously}

        **temperatures**

        .. math::

            J\left(\frac{\partial f_{i}}{\partial p_{j}}\right) =
            -\frac{\partial T_{j}}{\partial p_{j}}\\
            J\left(\frac{\partial f_{i}}{\partial h_{j}}\right) =
            -\frac{\partial T_{j}}{\partial h_{j}}\\
            J\left(\frac{\partial f_{i}}{\partial fluid_{j,k}}\right) =
            - \frac{\partial T_{j}}{\partial fluid_{j,k}}

            \forall k \in \text{fluid components}\\
            \text{for equation i, connection j}

        **volumetric flow**

        .. math::

            J\left(\frac{\partial f_{i}}{\partial m_{j}}\right) =
            -v \left( p_{j}, h_{j} \right)\\
            J\left(\frac{\partial f_{i}}{\partial p_{j}}\right) =
            -\frac{\partial v_{j}}{\partial p_{j}} \cdot \dot{m}_j\\
            J\left(\frac{\partial f_{i}}{\partial h_{j}}\right) =
            -\frac{\partial v_{j}}{\partial h_{j}} \cdot \dot{m}_j\\

            \forall k \in \text{fluid components}\\
            \text{for equation i, connection j}

        **superheating or subcooling** *Works with pure fluids only!*

        .. math::

            J\left(\frac{\partial f_{i}}{\partial p_{j}}\right) =
            \frac{\partial T \left( p_{j}, h_{j}, fluid_{j} \right)}
            {\partial p_{j}} -
            \frac{\partial T_{bp} \left( p_{j}, fluid_{j} \right)}
            {\partial p_{j}} \\
            J\left(\frac{\partial f_{i}}{\partial h_{j}}\right) =
            \frac{\partial T \left( p_{j}, h_{j}, fluid_{j} \right)}
            {\partial h_{j}}\\

            \text{for equation i, connection j}\\
            \text{td: temperature difference, bp: boiling point}

        **vapour mass fraction** *Works with pure fluids only!*

        .. math::

            J\left(\frac{\partial f_{i}}{\partial p_{j}}\right) =
            -\frac{\partial h \left( p_{j}, x_{j}, fluid_{j} \right)}
            {\partial p_{j}}\\
            J\left(\frac{\partial f_{i}}{\partial h_{j}}\right) = 1\\
            \text{for equation i, connection j, x: vapour mass fraction}

        **Referenced values**

        **mass flow, pressure and enthalpy**

        .. math::
            J\left(\frac{\partial f_{i}}{\partial m_{j}}\right) = 1\\
            J\left(\frac{\partial f_{i}}{\partial m_{j,ref}}\right) = - a\\
            \text{for equation i, connection j}\\
            \text{pressure and enthalpy analogously}

        **temperatures**

        .. math::
            J\left(\frac{\partial f_{i}}{\partial p_{j}}\right) =
            \frac{dT_{j}}{dp_{j}}\\
            J\left(\frac{\partial f_{i}}{\partial h_{j}}\right) =
            \frac{dT_{j}}{dh_{j}}\\
            J\left(\frac{\partial f_{i}}{\partial fluid_{j,k}}\right) =
            \frac{dT_{j}}{dfluid_{j,k}}
            \; , \forall k \in \text{fluid components}\\
            J\left(\frac{\partial f_{i}}{\partial p_{j,ref}}\right) =
            \frac{dT_{j,ref}}{dp_{j,ref}} \cdot a \\
            J\left(\frac{\partial f_{i}}{\partial h_{j,ref}}\right) =
            \frac{dT_{j,ref}}{dh_{j,ref}} \cdot a \\
            J\left(\frac{\partial f_{i}}{\partial fluid_{j,k,ref}}\right) =
            \frac{dT_{j}}{dfluid_{j,k,ref}} \cdot a
            \; , \forall k \in \text{fluid components}\\
            \text{for equation i, connection j}
        """
        k = self.num_comp_eq
        primary_vars = {'m': 0, 'p': 1, 'h': 2}
        for c in self.conns['object']:
            flow = c.get_flow()
            col = c.conn_loc * self.num_conn_vars

            # referenced mass flow, pressure or enthalpy
            for var, pos in primary_vars.items():
                if c.get_attr(var).ref_set:
                    ref = c.get_attr(var).ref
                    ref_col = ref.obj.conn_loc * self.num_conn_vars
                    self.residual[k] = (
                        c.get_attr(var).val_SI - (
                            ref.obj.get_attr(var).val_SI * ref.factor +
                            ref.delta_SI))
                    self.jacobian[k, col + pos] = 1
                    self.jacobian[k, ref_col + pos] = -c.get_attr(var).ref.factor
                    k += 1

            # temperature
            if c.T.val_set:
                self.residual[k] = fp.T_mix_ph(
                    flow, T0=c.T.val_SI) - c.T.val_SI

                self.jacobian[k, col + 1] = (
                    fp.dT_mix_dph(flow, T0=c.T.val_SI))
                self.jacobian[k, col + 2] = (
                    fp.dT_mix_pdh(flow, T0=c.T.val_SI))
                if len(self.fluids) != 1:
                    col_s = c.conn_loc * self.num_conn_vars + 3
                    col_e = (c.conn_loc + 1) * self.num_conn_vars
                    if not all(self.increment_filter[col_s:col_e]):
                        self.jacobian[k, col_s:col_e] = fp.dT_mix_ph_dfluid(
                            flow, T0=c.T.val_SI)
                k += 1

            # referenced temperature
            if c.T.ref_set:
                ref = c.T.ref
                flow_ref = ref.obj.get_flow()
                ref_col = ref.obj.conn_loc * self.num_conn_vars
                self.residual[k] = fp.T_mix_ph(flow, T0=c.T.val_SI) - (
                    fp.T_mix_ph(flow_ref, T0=ref.obj.T.val_SI) *
                    ref.factor + ref.delta_SI)

                self.jacobian[k, col + 1] = (
                    fp.dT_mix_dph(flow, T0=c.T.val_SI))
                self.jacobian[k, col + 2] = (
                    fp.dT_mix_pdh(flow, T0=c.T.val_SI))

                self.jacobian[k, ref_col + 1] = -(
                    fp.dT_mix_dph(flow_ref, T0=ref.obj.T.val_SI) * ref.factor)
                self.jacobian[k, ref_col + 2] = -(
                    fp.dT_mix_pdh(flow_ref, T0=ref.obj.T.val_SI) * ref.factor)

                # dT / dFluid
                if len(self.fluids) != 1:
                    col_s = c.conn_loc * self.num_conn_vars + 3
                    col_e = (c.conn_loc + 1) * self.num_conn_vars
                    ref_col_s = ref.obj.conn_loc * self.num_conn_vars + 3
                    ref_col_e = (ref.obj.conn_loc + 1) * self.num_conn_vars
                    if not all(self.increment_filter[col_s:col_e]):
                        self.jacobian[k, col_s:col_e] = (
                            fp.dT_mix_ph_dfluid(flow, T0=c.T.val_SI))
                    if not all(self.increment_filter[ref_col_s:ref_col_e]):
                        self.jacobian[k, ref_col_s:ref_col_e] = -np.array([
                            fp.dT_mix_ph_dfluid(
                                flow_ref, T0=ref.obj.T.val_SI)])
                k += 1

            # saturated steam fraction
            if c.x.val_set:
                if (np.absolute(self.residual[k]) > err ** 2 or
                        self.iter % 2 == 0 or self.always_all_equations):
                    self.residual[k] = c.h.val_SI - (
                        fp.h_mix_pQ(flow, c.x.val_SI))
                if not self.increment_filter[col + 1]:
                    self.jacobian[k, col + 1] = -(
                        fp.dh_mix_dpQ(flow, c.x.val_SI))
                self.jacobian[k, col + 2] = 1
                k += 1

            # volumetric flow
            if c.v.val_set:
                if (np.absolute(self.residual[k]) > err ** 2 or
                        self.iter % 2 == 0 or self.always_all_equations):
                    self.residual[k] = (
                        fp.v_mix_ph(flow, T0=c.T.val_SI) * c.m.val_SI -
                        c.v.val_SI)
                self.jacobian[k, col] = fp.v_mix_ph(flow, T0=c.T.val_SI)
                self.jacobian[k, col + 1] = (
                    fp.dv_mix_dph(flow, T0=c.T.val_SI) * c.m.val_SI)
                self.jacobian[k, col + 2] = (
                    fp.dv_mix_pdh(flow, T0=c.T.val_SI) * c.m.val_SI)
                k += 1

            # temperature difference to boiling point
            if c.Td_bp.val_set:
                if (np.absolute(self.residual[k]) > err ** 2 or
                        self.iter % 2 == 0 or self.always_all_equations):
                    self.residual[k] = (
                        fp.T_mix_ph(flow, T0=c.T.val_SI) - c.Td_bp.val_SI -
                        fp.T_bp_p(flow))
                if not self.increment_filter[col + 1]:
                    self.jacobian[k, col + 1] = (
                        fp.dT_mix_dph(flow, T0=c.T.val_SI) - fp.dT_bp_dp(flow))
                if not self.increment_filter[col + 2]:
                    self.jacobian[k, col + 2] = fp.dT_mix_pdh(
                        flow, T0=c.T.val_SI)
                k += 1

            # fluid composition balance
            if c.fluid.balance:
                j = 0
                res = 1
                for f in self.fluids:
                    res -= c.fluid.val[f]
                    self.jacobian[k, c.conn_loc + 3 + j] = -1
                    j += 1

                self.residual[k] = res
                k += 1

        # equations and derivatives for specified primary variables are static
        if self.iter == 0:
            for c in self.conns['object']:
                col = c.conn_loc * self.num_conn_vars

                # specified mass flow, pressure and enthalpy
                for var, pos in primary_vars.items():
                    if c.get_attr(var).val_set:
                        self.residual[k] = 0
                        self.jacobian[k, col + pos] = 1
                        k += 1

                j = 0
                # specified fluid mass fraction
                for f in self.fluids:
                    if c.fluid.val_set[f]:
                        self.jacobian[k, col + 3 + j] = 1
                        k += 1
                    j += 1

    def solve_busses(self):
        r"""
        Calculate the equations and the partial derivatives for the busses.

        - Iterate through busses in network to get residuals and derivatives.
        - Place residual values in residual value vector of the network.
        - Place partial derivatives in jacobian matrix of the network.
        """
        row = self.num_comp_eq + self.num_conn_eq
        for bus in self.busses.values():
            if bus.P.is_set:
                P_res = 0
                for cp in bus.comps.index:

                    P_res -= cp.calc_bus_value(bus)
                    deriv = -cp.bus_deriv(bus)

                    j = 0
                    for loc in cp.conn_loc:
                        # start collumn index
                        coll_s = loc * self.num_conn_vars
                        # end collumn index
                        coll_e = (loc + 1) * self.num_conn_vars
                        self.jacobian[row, coll_s:coll_e] = deriv[:, j]
                        j += 1

                self.residual[row] = bus.P.val + P_res
                row += 1

    def postprocessing(self):
        r"""Calculate connection, bus and component parameters."""
        # connections
        for c in self.conns['object']:
            flow = c.get_flow()
            c.good_starting_values = True
            c.T.val_SI = fp.T_mix_ph(flow, T0=c.T.val_SI)
            fluid = hlp.single_fluid(c.fluid.val)
            if (fluid is None and
                    abs(
                        fp.h_mix_pT(flow, c.T.val_SI) - c.h.val_SI
                    ) > err ** .5):
                c.T.val_SI = np.nan
                c.vol.val_SI = np.nan
                c.v.val_SI = np.nan
                c.s.val_SI = np.nan
                msg = (
                    'Could not find a feasible value for mixture temperature '
                    'at connection ' + c.label + '. The values for '
                    'temperature, specific volume, volumetric flow and '
                    'entropy are set to nan.')
                logging.warning(msg)

            else:
                c.vol.val_SI = fp.v_mix_ph(flow, T0=c.T.val_SI)
                c.v.val_SI = c.vol.val_SI * c.m.val_SI
                c.s.val_SI = fp.s_mix_ph(flow, T0=c.T.val_SI)
                if fluid is not None and not c.x.val_set:
                    c.x.val_SI = fp.Q_ph(c.p.val_SI, c.h.val_SI, fluid)

            for prop in fpd.keys():
                c.get_attr(prop).val = hlp.convert_from_SI(
                    prop, c.get_attr(prop).val_SI, c.get_attr(prop).unit)

            c.m.val0 = c.m.val
            c.p.val0 = c.p.val
            c.h.val0 = c.h.val
            c.fluid.val0 = c.fluid.val.copy()

        # components
        for cp in self.comps['object']:
            cp.calc_parameters()
            cp.check_parameter_bounds()
            cp.entropy_balance()

        # busses
        for b in self.busses.values():
            b.P.val = 0
            for cp in b.comps.index:
                # get components bus func value
                val = cp.calc_bus_value(b)
                b.comps.loc[cp, 'char'].get_domain_errors(cp.calc_bus_expr(b), cp.label)
                b.P.val += val
                # save as reference value
                if self.mode == 'design':
                    if b.comps.loc[cp, 'base'] == 'component':
                        b.comps.loc[cp, 'P_ref'] = (
                            val / abs(b.comps.loc[cp, 'char'].evaluate(1)))
                    else:
                        b.comps.loc[cp, 'P_ref'] = val

        msg = 'Postprocessing complete.'
        logging.info(msg)

    def exergy_analysis(self, pamb, Tamb, E_F, E_P, E_L=[],
                        internal_busses=[]):
        r"""Perform exergy analysis.

        - Calculate the values of physical exergy on all connections.
        - Calculate exergy balance for all components. The individual exergy
          balance methods are documented in the API-documentation of the
          respective components.

          - Components for which no exergy balance has yet been implemented,
            :code:`nan` (not defined) is assigned for fuel and product
            exergy as well as exergy destruction and exergetic efficiency.
          - Dissipative components do not have product exergy (:code:`nan`) per
            definition.

        - Calculate network fuel exergy and product exergy from data provided
          from the busses passed to this method.
        - Component fuel and product exergy of components passed within the
          busses of :code:`E_F`, :code:`E_P` and :code:`internal_busses` are
          adjusted to consider the bus conversion factor, too.
        - Calculate network exergetic efficiency.
        - Calculate exergy destruction ratios for components.

          - :math:`y_\mathrm{D}` compare the rate of exergy destruction in a
            component to the exergy rate of the fuel provided to the overall
            system.
          - :math:`y^*_\mathrm{D}` compare the component exergy destruction
            rate to the total exergy destruction rate within the system.

        Parameters
        ----------
        pamb : float
            Ambient pressure in network's pressure unit.

        Tamb : float
            Ambient temperature in network's temperature unit.

        E_F : float
            List containing busses which represent fuel exergy input of the
            network, e.g. heat exchangers of the steam generator.

        E_P : list
            List containing busses which represent exergy production of the
            network, e.g. the motors and generators of a power plant.

        E_L : list
            List containing busses which represent exergy loss streams of the
            network to the ambient, e.g. flue gases of a gas turbine.

        internal_busses : list
            Optional: List containing internal busses that represent exergy
            transfer within your network but neither exergy production or
            exergy fuel, e.g. a steam turbine driven feed water pump. The
            conversion factors of the bus are applied to calculate exergy
            destruction which is allocated to the respective components.

        Note
        ----
        The nomenclature of the variables used in the exergy analysis is
        according to :cite:`Tsatsaronis2007`.

        .. math::

            \begin{split}
            E_{\mathrm{D},comp} = E_{\mathrm{F},comp} - E_{\mathrm{P},comp}
            \;& \\
            \varepsilon_{\mathrm{comp}} =
            \frac{E_{\mathrm{P},comp}}{E_{\mathrm{F},comp}} \;& \\
            E_{\mathrm{D}} = \sum_{comp} E_{\mathrm{D},comp} \;&
            \forall comp \in \text{ network components}\\
            E_{\mathrm{P}} = \sum_{comp} E_{\mathrm{P},comp} \;&
            \forall comp \in
            \text{ components of busses in E\_P if 'base': 'component'}\\
            E_{\mathrm{P}} = E_{\mathrm{P}} - \sum_{comp} E_{\mathrm{F},comp}
            \;& \forall comp \in
            \text{ components of busses in E\_P if 'base': 'bus'}\\
            E_{\mathrm{F}} = \sum_{comp} E_{\mathrm{F},comp} \;&
            \forall comp \in
            \text{ components of busses in E\_F if 'base': 'bus'}\\
            E_{\mathrm{F}} = E_{\mathrm{F}} - \sum_{comp} E_{\mathrm{P},comp}
            \;& \forall comp \in
            \text{ components of busses in E\_F if 'base': 'component'}\\
            E_{\mathrm{L}} = \sum_{comp} E_{\mathrm{D},comp} \;&
            \forall comp \in
            \text{ sinks of network components if parameter exergy='loss'}
            \end{split}

        The exergy balance of the network must be closed, meaning fuel exergy
        minus product exergy, exergy destruction and exergy losses must be
        zero (:math:`\Delta E_\text{max}=0.001`). If the balance is violated a
        warning message is prompted.

        .. math::

            |E_{\text{F}} - E_{\text{P}} - E_{\text{L}} - E_{\text{D}}| \leq
            \Delta E_\text{max}\\

            \varepsilon = \frac{E_{\text{P}}}{E_{\text{F}}}

            y_{\text{D},comp} =
            \frac{\dot{E}_{\text{D},comp}}{\dot{E}_{\text{F}}}\\
            y^*_{\text{D},comp} =
            \frac{\dot{E}_{\text{D},comp}}{\dot{E}_{\text{D}}}

        Example
        -------
        In this example a simple clausius rankine cycle is set up and an
        exergy analysis is performed after simulation of the power plant.
        Start by defining ambient state and genereral network setup.

        >>> from tespy.components import (CycleCloser, HeatExchangerSimple,
        ... Merge, Splitter, Valve, Compressor, Pump, Turbine)
        >>> from tespy.connections import Bus
        >>> from tespy.connections import Connection
        >>> from tespy.networks import Network

        >>> Tamb = 20
        >>> pamb = 1
        >>> fluids = ['water']
        >>> nw = Network(fluids=fluids)
        >>> nw.set_attr(p_unit='bar', T_unit='C', h_unit='kJ / kg',
        ... iterinfo=False)

        In order to show all functionalities available we use a feed water pump
        that is not driven electrically by a motor but instead internally by
        an own steam turbine. Therefore we split up the live steam from the
        steam generator and merge the streams after both steam turbines. For
        simplicity the steam generator and the condenser are modeled as simple
        heat exchangers.

        >>> cycle_close = CycleCloser('cycle closer')
        >>> splitter1 = Splitter('splitter 1')
        >>> merge1 = Merge('merge 1')
        >>> turb = Turbine('turbine')
        >>> fwp_turb = Turbine('feed water pump turbine')
        >>> condenser = HeatExchangerSimple('condenser')
        >>> fwp = Pump('pump')
        >>> steam_generator = HeatExchangerSimple('steam generator')

        >>> fs_in = Connection(cycle_close, 'out1', splitter1, 'in1')
        >>> fs_fwpt = Connection(splitter1, 'out1', fwp_turb, 'in1')
        >>> fs_t = Connection(splitter1, 'out2', turb, 'in1')
        >>> fwpt_ws = Connection(fwp_turb, 'out1', merge1, 'in1')
        >>> t_ws = Connection(turb, 'out1', merge1, 'in2')
        >>> ws = Connection(merge1, 'out1', condenser, 'in1')
        >>> cond = Connection(condenser, 'out1', fwp, 'in1')
        >>> fw = Connection(fwp, 'out1', steam_generator, 'in1')
        >>> fs_out = Connection(steam_generator, 'out1', cycle_close, 'in1')
        >>> nw.add_conns(fs_in, fs_fwpt, fs_t, fwpt_ws, t_ws, ws, cond,
        ... fw, fs_out)

        Next step is to set up the busses to later pass them according to the
        convetions in the list below:

        - E_F for fuel exergy
        - E_P for product exergy
        - internal_busses for internal energy transport
        - E_L for exergy loss streams to the ambient (sources and sinks go
          here, in case you use e.g. flue gases or air input)

        The first bus is for output power, which is only represented by the
        main steam turbine. The efficiency is set to 0.97. This bus will
        represent the product exergy.

        >>> power = Bus('power_output')
        >>> power.add_comps({'comp': turb, 'char': 0.97})

        The second bus is for driving the feed water pump. The total power of
        this bus is specified to be 0 in order to make sure, the power genrated
        by the secondary steam turbine is transferred to the feed water pump.
        For mechanical efficiency we choose 0.985 for both components, but
        we need to make sure, the :code:`'base'` of the feed water pump is
        :code:`'bus'` as the energy from the turbine drives the feed water
        pump.

        >>> fwp_power = Bus('feed water pump power', P=0)
        >>> fwp_power.add_comps(
        ... {'comp': fwp_turb, 'char': 0.985},
        ... {'comp': fwp, 'char': 0.985, 'base': 'bus'})

        The fuel exergy is the exergy input into the network which is
        represented by the heat input bus. Here again, as we have an energy
        input from outside of the network, the :code:`'base'` keyword must be
        specified to :code:`'bus'`.

        >>> heat = Bus('heat_input')
        >>> heat.add_comps({'comp': steam_generator, 'base': 'bus'})
        >>> nw.add_busses(power, fwp_power, heat)

        After setting up the busses, we specify the parameters for components
        and connections and start the simulation.

        >>> turb.set_attr(eta_s=0.9)
        >>> fwp_turb.set_attr(eta_s=0.87)
        >>> condenser.set_attr(pr=0.98)
        >>> fwp.set_attr(eta_s=0.75)
        >>> steam_generator.set_attr(pr=0.89)
        >>> fs_in.set_attr(m=10, p=120, T=600, fluid={'water': 1})
        >>> cond.set_attr(T=Tamb + 3, x=0)
        >>> nw.solve('design')

        To evaluate the exergy balance of the network, we simply call the
        :py:meth:`tespy.networks.network.Network.exergy_analysis` method
        passing the respective busses as well as the ambient state. To print
        the results you can subsequently use the
        :py:meth:`tespy.networks.network.Network.print_exergy_analysis`
        method. The exergy balance should be closed, if you set up your network
        analysis. If not, an error is prompted.

        >>> nw.exergy_analysis(pamb=pamb, Tamb=Tamb,
        ... E_F=[heat], E_P=[power], internal_busses=[fwp_power])
        >>> abs(round(nw.E_F - nw.E_P - nw.E_L - nw.E_D, 3))
        0.0
        >>> ();nw.print_exergy_analysis();() # doctest: +ELLIPSIS
        (...)

        The component exergy and connection exergy data are stored as
        dataframes and therefore accessible for further investigation.

        >>> components = nw.component_exergy_data
        >>> connections = nw.connection_exergy_data

        """
        pamb_SI = hlp.convert_to_SI('p', pamb, self.p_unit)
        Tamb_SI = hlp.convert_to_SI('T', Tamb, self.T_unit)

        self.component_exergy_data = pd.DataFrame(
            columns=['label', 'E_F', 'E_P', 'E_D', 'epsilon', 'y_Dk', 'y*_Dk'])

        self.connection_exergy_data = pd.DataFrame(
            columns=['label', 'e_PH', 'E_PH'])

        self.E_P = 0
        self.E_F = 0
        self.E_D = 0
        self.E_L = 0

        if len(E_F) == 0:
            msg = ('Missing fuel exergy E_F of network.')
            logging.error(msg)
            raise hlp.TESPyNetworkError(msg)
        elif len(E_P) == 0:
            msg = ('Missing product exergy E_P of network.')
            logging.error(msg)
            raise hlp.TESPyNetworkError(msg)

        # physical exergy of connections
        for conn in self.conns['object']:
            conn.get_physical_exergy(pamb_SI, Tamb_SI)
            self.connection_exergy_data.loc[conn] = [
                conn.label, conn.ex_physical, conn.Ex_physical]

        # exergy balance of components

        for cp in self.comps['object']:
            cp.exergy_balance(Tamb_SI)
            self.E_D += cp.E_D

            self.component_exergy_data.loc[cp.label] = [
                cp.label, cp.E_F, cp.E_P, cp.E_D, cp.epsilon, np.nan, np.nan]

            cp_on_num_busses = 0
            for b in E_F + E_P + internal_busses + E_L:
                if cp in b.comps.index:
                    if cp_on_num_busses > 0:
                        msg = (
                            'The component ' + cp.label + ' is on multiple '
                            'busses in the exergy analysis. Make sure that no '
                            'component is connected to more than one of the '
                            'busses passed to the exergy_analysis method.')
                        logging.error(msg)
                        raise hlp.TESPyNetworkError(msg)

                    if b.comps.loc[cp, 'base'] == 'bus':
                        cp_E_P = cp.E_bus
                        cp_E_F = cp.E_bus / cp.calc_bus_efficiency(b)
                    else:
                        cp_E_P = cp.E_bus * cp.calc_bus_efficiency(b)
                        cp_E_F = cp.E_bus

                    cp_E_D = cp_E_F - cp_E_P
                    self.E_D += cp_E_D
                    epsilon = cp_E_P / cp_E_F

                    if b in E_F:
                        if b.comps.loc[cp, 'base'] == 'bus':
                            self.E_F += cp_E_F
                        else:
                            self.E_F -= cp_E_P
                    elif b in E_P:
                        if b.comps.loc[cp, 'base'] == 'bus':
                            self.E_P -= cp_E_F
                        else:
                            self.E_P += cp_E_P
                    elif b in E_L:
                        if b.comps.loc[cp, 'base'] == 'bus':
                            self.E_L -= cp_E_F
                        else:
                            self.E_L += cp_E_P

                    cp_on_num_busses += 1

                    label = cp.label + ' on bus ' + b.label
                    self.component_exergy_data.loc[label] = [
                        label, cp_E_F, cp_E_P, cp_E_D, epsilon, np.nan, np.nan]

        self.E_D = self.component_exergy_data['E_D'].sum()
        self.E_F = abs(self.E_F)
        self.E_P = abs(self.E_P)

        self.epsilon = self.E_P / self.E_F

        # calculate exergy destruction ratios for components/busses
        self.component_exergy_data['y_Dk'] = (
            self.component_exergy_data['E_D'] / self.E_F)
        self.component_exergy_data['y*_Dk'] = (
            self.component_exergy_data['E_D'] / self.E_D)

        residual = abs(self.E_F - self.E_P - self.E_L - self.E_D)
        if residual >= err ** 0.5:
            msg = (
                'The exergy balance of your network is not closed (residual '
                'value is ' + str(round(residual, 6)) + ', but should be '
                'smaller than 1e-3), you should check the component and '
                'network exergy data and check, if network is properly setup '
                'for the exergy analysis.')
            logging.warning(msg)

# %% printing and plotting

    def print_results(self, colored=True, colors={}):
        r"""Print the calculations results to prompt."""
        # Define colors for highlighting values in result table
        coloring = {
            'end': '\033[0m',
            'set': '\033[94m',
            'err': '\033[31m',
            'var': '\033[32m'
        }
        coloring.update(colors)

        for cp in self.comps['comp_type'].unique():
            df = self.comps[self.comps['comp_type'] == cp].copy()
            df.set_index('object', inplace=True)

            # gather parameters to print for components of type c
            cols = []
            for col, data in df.index[0].variables.items():
                if isinstance(data, dc_cp):
                    cols += [col]

            # are there any parameters to print?
            if len(cols) > 0:
                for col in cols:
                    df[col] = df.apply(
                        Network.print_components, axis=1,
                        args=(col, colored, coloring))

                df.drop(['comp_type'], axis=1, inplace=True)
                df.dropna(how='all', inplace=True)

                if len(df) > 0:
                    # printout with tabulate
                    print('##### RESULTS (' + cp + ') #####')
                    print(tabulate(
                        df, headers='keys', tablefmt='psql', floatfmt='.2e'))

        # connection properties
        df = pd.DataFrame(columns=[
            'm / (' + self.m_unit + ')',
            'p / (' + self.p_unit + ')',
            'h / (' + self.h_unit + ')',
            'T / (' + self.T_unit + ')'])
        for c in self.conns['object']:
            if c.printout:
                row = (c.source.label + ':' + c.source_id + ' -> ' +
                       c.target.label + ':' + c.target_id)

                row_data = []
                for var in ['m', 'p', 'h', 'T']:
                    if c.get_attr(var).val_set and colored:
                        row_data += [
                            coloring['set'] + str(c.get_attr(var).val) +
                            coloring['end']
                        ]
                    else:
                        row_data += [str(c.get_attr(var).val)]

                df.loc[row] = row_data
        if len(df) > 0:
            print('##### RESULTS (connections) #####')
            print(
                tabulate(df, headers='keys', tablefmt='psql', floatfmt='.3e'))

        for b in self.busses.values():
            df = pd.DataFrame(columns=[
                'component', 'comp value', 'bus value', 'efficiency'])
            if b.printout:
                df['cp'] = b.comps.index
                df['base'] = b.comps['base'].values
                df['component'] = df['cp'].apply(lambda x: x.label)
                df['bus value'] = df['cp'].apply(lambda x: x.calc_bus_value(b))
                df['efficiency'] = df['cp'].apply(
                    lambda x: x.calc_bus_efficiency(b))
                df.loc[df['base'] == 'component', 'comp value'] = (
                    df['bus value'] / df['efficiency'])
                df.loc[df['base'] == 'bus', 'comp value'] = (
                    df['bus value'] * df['efficiency'])
                df.drop(['cp', 'base'], axis=1, inplace=True)
                df.loc['total'] = df.sum()
                df.loc['total', 'efficiency'] = np.nan
                df.loc['total', 'component'] = 'total'
                df.set_index('component', inplace=True)
                print('##### RESULTS (' + b.label + ') #####')
                print(tabulate(df, headers='keys', tablefmt='psql',
                               floatfmt='.3e'))

    def print_components(c, *args):
        param, colored, coloring = args
        if c.name.printout:
            val = float(c.name.get_attr(param).val)
            if not colored:
                return str(val)
            # else part
            if (val < c.name.get_attr(param).min_val - err or
                    val > c.name.get_attr(param).max_val + err):
                return coloring['err'] + ' ' + str(val) + ' ' + coloring['end']
            if c.name.get_attr(args[0]).is_var:
                return coloring['var'] + ' ' + str(val) + ' ' + coloring['end']
            if c.name.get_attr(args[0]).is_set:
                return coloring['set'] + ' ' + str(val) + ' ' + coloring['end']
            return str(val)
        else:
            return np.nan

    def print_connection_exergy_data(self):
        r"""Print (specific) physical exergy of the connections to prompt."""
        print('##### RESULTS (connections) Specific physical exergy and ' +
              'physical exergy #####')
        print(tabulate(
            self.connection_exergy_data, headers='keys',
            tablefmt='psql', floatfmt='.3e', showindex=False))

    def print_exergy_analysis(self, E_D_min=1000, sort_desc=True):
        r"""Print the results of the exergy analysis to prompt.

        - The results are sorted beginning with the component having the
          biggest exergy destruction by default.
        - Components with an exergy destruction smaller than 1000 W is not
          printed to prompt by default.

        Parameters
        ----------
        E_D_min : float
            Minimum exergy destruction to be printed to prompt.

        sort_des : boolean
            Sort the component results descending by exergy destruction.
        """
        if sort_desc:
            df = self.component_exergy_data.sort_values(
                by=['E_D'], ascending=False)

        print('\n##### RESULTS (components) Exergy analysis #####')
        print(tabulate(
            df[df['E_D'] > E_D_min], headers='keys',
            tablefmt='psql', floatfmt='.3e', showindex=False))

        # print network exergy analysis results
        df = pd.DataFrame(
            columns=['E_P', 'E_F', 'E_L', 'E_D', 'epsilon'])
        row_data = [self.E_P, self.E_F, self.E_L, self.E_D, self.epsilon]
        df.loc['network'] = row_data
        print('\n##### RESULTS (network) Exergy analysis #####')
        print(tabulate(df, headers='keys', tablefmt='psql', floatfmt='.3e'))

# %% saving

    def save(self, path, **kwargs):
        r"""
        Save the results to results files.

        Parameters
        ----------
        filename : str
            Path for the results.

        Note
        ----
        Results will be saved to path. The results contain:

        - network.json (network information)
        - connections.csv (connection information)
        - folder components containing .csv files for busses and
          characteristics as well as .csv files for all types of components
          within your network.
        """
        if path[-1] != '/' and path[-1] != '\\':
            path += '/'
        path = hlp.modify_path_os(path)

        logging.debug('Saving network to path ' + path + '.')
        # creat path, if non existent
        if not os.path.exists(path):
            os.makedirs(path)

        # create path for component folder if non existent
        path_comps = hlp.modify_path_os(path + 'components/')
        if not os.path.exists(path_comps):
            os.makedirs(path_comps)

        # save all network information
        self.save_network(path + 'network.json')
        self.save_connections(path + 'connections.csv')
        self.save_components(path_comps)
        self.save_busses(path_comps + 'bus.csv')
        self.save_characteristics(path_comps)

    def save_network(self, fn):
        r"""
        Save basic network configuration.

        Parameters
        ----------
        fn : str
            Path/filename for the network configuration file.
        """
        data = {}
        data['m_unit'] = self.m_unit
        data['m_range'] = list(self.m_range)
        data['p_unit'] = self.p_unit
        data['p_range'] = list(self.p_range)
        data['h_unit'] = self.h_unit
        data['h_range'] = list(self.h_range)
        data['T_unit'] = self.T_unit
        data['x_unit'] = self.x_unit
        data['v_unit'] = self.v_unit
        data['s_unit'] = self.s_unit
        data['fluids'] = self.fluids_backends

        with open(fn, 'w') as f:
            f.write(json.dumps(data, indent=4))

        logging.debug('Network information saved to ' + fn + '.')

    def save_connections(self, fn):
        r"""
        Save the connection properties.

        - Uses connections object id as row identifier and saves

            - connections source and target as well as
            - properties with references and
            - fluid vector (including user specification if structure is True).

        - Connections source and target are identified by its labels.

        Parameters
        ----------
        fn : str
            Path/filename for the file.
        """
        f = Network.get_props
        df = self.conns.copy()
        df.set_index('object', inplace=True)
        # connection id
        df['id'] = df.apply(Network.get_id, axis=1)
        cols = df.columns.tolist()
        df = df[cols[-1:] + cols[:-1]]

        # general connection parameters
        # source
        df['source'] = df.apply(f, axis=1, args=('source', 'label'))
        # target
        df['target'] = df.apply(f, axis=1, args=('target', 'label'))

        # design and offdesign properties
        cols = ['label', 'design', 'offdesign', 'design_path', 'local_design',
                'local_offdesign', 'label']

        for key in cols:
            df[key] = df.apply(f, axis=1, args=(key,))

        # fluid properties
        cols = ['m', 'p', 'h', 'T', 'x', 'v', 'Td_bp']
        for key in cols:
            # values and units
            df[key] = df.apply(f, axis=1, args=(key, 'val'))
            df[key + '_unit'] = df.apply(f, axis=1, args=(key, 'unit'))
            df[key + '0'] = df.apply(f, axis=1, args=(key, 'val0'))
            df[key + '_set'] = df.apply(f, axis=1, args=(key, 'val_set'))
            df[key + '_ref'] = df.apply(
                f, axis=1, args=(key, 'ref', 'obj',)).astype(str)
            df[key + '_ref'] = df[key + '_ref'].str.extract(
                r' at (.*?)>', expand=False)
            df[key + '_ref_f'] = df.apply(
                f, axis=1, args=(key, 'ref', 'factor',))
            df[key + '_ref_d'] = df.apply(
                f, axis=1, args=(key, 'ref', 'delta',))
            df[key + '_ref_set'] = df.apply(f, axis=1, args=(key, 'ref_set',))

        # state property
        key = 'state'
        df[key] = df.apply(f, axis=1, args=(key, 'val'))
        df[key + '_set'] = df.apply(f, axis=1, args=(key, 'is_set'))

        # fluid composition
        for val in self.fluids:
            # fluid mass fraction
            df[val] = df.apply(f, axis=1, args=('fluid', 'val', val))

            # fluid mass fraction parametrisation
            df[val + '0'] = df.apply(f, axis=1, args=('fluid', 'val0', val))
            df[val + '_set'] = df.apply(
                f, axis=1, args=('fluid', 'val_set', val))

        # fluid balance
        df['balance'] = df.apply(f, axis=1, args=('fluid', 'balance'))

        df.to_csv(fn, sep=';', decimal='.', index=False, na_rep='nan')
        logging.debug('Connection information saved to ' + fn + '.')

    def save_components(self, path):
        r"""
        Save the component properties.

        - Uses components labels as row identifier.
        - Writes:

            - component's incomming and outgoing connections (object id) and
            - component's parametrisation.

        Parameters
        ----------
        path : str
            Path/filename for the file.
        """
        busses = self.busses.values()
        # create / overwrite csv file

        df_comps = self.comps.copy()
        df_comps.set_index('object', inplace=True)

        # busses
        df_comps['busses'] = df_comps.apply(
            Network.get_busses, axis=1, args=(busses,))

        for var in ['param', 'P_ref', 'char', 'base']:
            df_comps['bus_' + var] = df_comps.apply(
                Network.get_bus_data, axis=1, args=(busses, var))

        pd.options.mode.chained_assignment = None
        f = Network.get_props
        for c in df_comps['comp_type'].unique():
            df = df_comps[df_comps['comp_type'] == c]

            # basic information
            cols = ['label', 'design', 'offdesign', 'design_path',
                    'local_design', 'local_offdesign']
            for col in cols:
                df[col] = df.apply(f, axis=1, args=(col,))

            # attributes
            for col, data in df.index[0].variables.items():
                # component characteristics container
                if isinstance(data, dc_cc) or isinstance(data, dc_cm):
                    df[col] = df.apply(
                        f, axis=1, args=(col, 'char_func')).astype(str)
                    df[col] = df[col].str.extract(r' at (.*?)>', expand=False)
                    df[col + '_set'] = df.apply(
                        f, axis=1, args=(col, 'is_set'))
                    df[col + '_param'] = df.apply(
                        f, axis=1, args=(col, 'param'))

                # component property container
                elif isinstance(data, dc_cp):
                    df[col] = df.apply(f, axis=1, args=(col, 'val'))
                    df[col + '_set'] = df.apply(
                        f, axis=1, args=(col, 'is_set'))
                    df[col + '_var'] = df.apply(
                        f, axis=1, args=(col, 'is_var'))

                # component property container
                elif isinstance(data, dc_simple):
                    df[col] = df.apply(f, axis=1, args=(col, 'val'))
                    df[col + '_set'] = df.apply(
                        f, axis=1, args=(col, 'is_set'))

                # component property container
                elif isinstance(data, dc_gcp):
                    df[col] = df.apply(f, axis=1, args=(col, 'method'))

            df.set_index('label', inplace=True)
            fn = path + c + '.csv'
            df.to_csv(fn, sep=';', decimal='.', index=True, na_rep='nan')
            logging.debug(
                'Component information (' + c + ') saved to ' + fn + '.')

    def save_busses(self, fn):
        r"""
        Save the bus properties.

        Parameters
        ----------
        fn : str
            Path/filename for the file.
        """
        if len(self.busses) > 0:
            df = pd.DataFrame(
                {'id': self.busses.values()}, index=self.busses.values())
            df['label'] = df.apply(Network.get_props, axis=1, args=('label',))
            df['P'] = df.apply(Network.get_props, axis=1, args=('P', 'val'))
            df['P_set'] = df.apply(Network.get_props, axis=1,
                                   args=('P', 'is_set'))
            df.drop('id', axis=1, inplace=True)

            df.set_index('label', inplace=True)
            df.to_csv(fn, sep=';', decimal='.', index=True, na_rep='nan')
            logging.debug('Bus information saved to ' + fn + '.')

    def save_characteristics(self, path):
        r"""
        Save the characteristics.

        Parameters
        ----------
        fn : str
            Path/filename for the file.
        """
<<<<<<< HEAD
        # components
        df_comps = self.comps.copy()
        df_comps.set_index('object', inplace=True)

=======
>>>>>>> 7fcf5cc5
        # characteristic lines in components
        char_lines = []
        char_maps = []
        for c in self.comps.index:
            for col, data in c.variables.items():
                if isinstance(data, dc_cc):
                    char_lines += [data.char_func]
                elif isinstance(data, dc_cm):
                    char_maps += [data.char_func]

        # characteristic lines in busses
        for bus in self.busses.values():
            for c in bus.comps.index:
                ch = bus.comps.loc[c, 'char']
                if ch not in char_lines:
                    char_lines += [ch]

        # characteristic line export
        if len(char_lines) > 0:
            # get id and data
            df = pd.DataFrame({'id': char_lines}, index=char_lines)
            df['id'] = df.apply(Network.get_id, axis=1)
            df['type'] = df.apply(Network.get_class_base, axis=1)

            cols = ['x', 'y', 'extrapolate']
            for val in cols:
                df[val] = df.apply(Network.get_props, axis=1, args=(val,))

            # write to char.csv
            fn = path + 'char_line.csv'
            df.to_csv(fn, sep=';', decimal='.', index=False, na_rep='nan')
            logging.debug(
                'Characteristic line information saved to ' + fn + '.')

        if len(char_maps) > 0:
            # get id and data
            df = pd.DataFrame({'id': char_maps}, index=char_maps)
            df['id'] = df.apply(Network.get_id, axis=1)
            df['type'] = df.apply(Network.get_class_base, axis=1)

            cols = ['x', 'y', 'z']
            for val in cols:
                df[val] = df.apply(Network.get_props, axis=1, args=(val,))

            # write to char_map.csv
            fn = path + 'char_map.csv'
            df.to_csv(fn, sep=';', decimal='.', index=False, na_rep='nan')
            logging.debug(
                'Characteristic map information saved to ' + fn + '.')

    @staticmethod
    def get_id(c):
        """Return the id of the python object."""
        return str(c.name)[str(c.name).find(' at ') + 4:-1]

    @staticmethod
    def get_class_base(c):
        """Return the class name."""
        return c.name.__class__.__name__

    @staticmethod
    def get_props(c, *args):
        """Return properties."""
        if hasattr(c.name, args[0]):
            if (not isinstance(c.name.get_attr(args[0]), int) and
                    not isinstance(c.name.get_attr(args[0]), str) and
                    not isinstance(c.name.get_attr(args[0]), float) and
                    not isinstance(c.name.get_attr(args[0]), list) and
                    not isinstance(c.name.get_attr(args[0]), np.ndarray) and
                    not isinstance(c.name.get_attr(args[0]), con.Connection)):
                if len(args) == 1:
                    return c.name.get_attr(args[0])
                elif args[0] == 'fluid' and args[1] != 'balance':
                    return c.name.fluid.get_attr(args[1])[args[2]]
                elif args[1] == 'ref':
                    obj = c.name.get_attr(args[0]).get_attr(args[1])
                    if obj is not None:
                        return obj.get_attr(args[2])
                    else:
                        return np.nan
                else:
                    return c.name.get_attr(args[0]).get_attr(args[1])
            elif isinstance(c.name.get_attr(args[0]), np.ndarray):
                if len(c.name.get_attr(args[0]).shape) > 1:
                    return tuple(c.name.get_attr(args[0]).tolist())
                else:
                    return c.name.get_attr(args[0]).tolist()
            else:
                return c.name.get_attr(args[0])

    @staticmethod
    def get_busses(c, *args):
        """Return the list of busses a component is integrated in."""
        busses = []
        for bus in args[0]:
            if c.name in bus.comps.index:
                busses += [bus.label]
        return busses

    @staticmethod
    def get_bus_data(c, *args):
        """Return bus information of a component."""
        items = []
        if args[1] == 'char':
            for bus in args[0]:
                if c.name in bus.comps.index:
                    val = bus.comps.loc[c.name, args[1]]
                    items += [str(val)[str(val).find(' at ') + 4:-1]]

        else:
            for bus in args[0]:
                if c.name in bus.comps.index:
                    items += [bus.comps.loc[c.name, args[1]]]

        return items<|MERGE_RESOLUTION|>--- conflicted
+++ resolved
@@ -3149,17 +3149,10 @@
         fn : str
             Path/filename for the file.
         """
-<<<<<<< HEAD
-        # components
-        df_comps = self.comps.copy()
-        df_comps.set_index('object', inplace=True)
-
-=======
->>>>>>> 7fcf5cc5
         # characteristic lines in components
         char_lines = []
         char_maps = []
-        for c in self.comps.index:
+        for c in self.comps['object']:
             for col, data in c.variables.items():
                 if isinstance(data, dc_cc):
                     char_lines += [data.char_func]
