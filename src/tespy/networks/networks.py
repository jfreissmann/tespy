--- conflicted
+++ resolved
@@ -165,7 +165,7 @@
             raise TypeError(msg)
 
         self.set_defaults()
-        self.set_fluid_back_ends()
+        self.set_fluid_back_ends(memorise_fluid_properties)
         self.set_attr(**kwargs)
 
     def set_defaults(self):
@@ -187,17 +187,12 @@
         self.design_path = None
         self.iterinfo = True
 
-<<<<<<< HEAD
-        # initialise fluid property memorisation function for this network
-        fp.memorise.add_fluids(self.fluids_backends, memorise_fluid_properties)
-=======
         # written propteries
         self.props = {
             'm': 'mass flow', 'v': 'volumetric flow', 'p': 'pressure',
             'h': 'enthalpy', 'T': 'temperature', 'vol': 'specific volume',
             'x': 'vapour mass fraction', 's': 'entropy'
         }
->>>>>>> 92754f08
 
         # available unit systems
         # mass flow
@@ -254,7 +249,7 @@
                 str(limits[1]) + ' ' + self.SI_units[prop] + '.')
             logging.debug(msg)
 
-    def set_fluid_back_ends(self):
+    def set_fluid_back_ends(self, memorise_fluid_properties):
         """Set the fluid back ends."""
         # this must be ordered as the fluid property memorisation calls
         # the mass fractions of the different fluids as keys in a given order.
@@ -281,7 +276,7 @@
         logging.debug(msg)
 
         # initialise fluid property memorisation function for this network
-        fp.memorise.add_fluids(self.fluids_backends)
+        fp.memorise.add_fluids(self.fluids_backends, memorise_fluid_properties)
 
     def set_attr(self, **kwargs):
         r"""
@@ -986,52 +981,13 @@
             'source', 'sink', 'node', 'merge', 'splitter', 'separator', 'drum',
             'subsystem_interface', 'droplet_separator']
         # fetch all components, reindex with label
-<<<<<<< HEAD
         df_comps = self.comps.copy()
         df_comps['comp_obj'] = df_comps.index
         df_comps.set_index('label', inplace=True)
+        df_comps = df_comps[~df_comps['comp_type'].isin(not_required)]
 
         # iter through unique types of components (class names)
         for c in df_comps['comp_type'].unique():
-            if c not in not_required:
-                path = hlp.modify_path_os(
-                    self.design_path + '/components/' + c + '.csv')
-                msg = (
-                    'Reading design point information for components of type '
-                    + c + ' from path ' + path + '.')
-                logging.debug(msg)
-
-                # read data
-                df = pd.read_csv(
-                    path, sep=';', decimal='.', converters={
-                        'busses': ast.literal_eval,
-                        'bus_P_ref': ast.literal_eval})
-                df.set_index('label', inplace=True)
-                # iter through all components of this type and set data
-                for c_label in df.index:
-                    comp = df_comps.loc[c_label, 'comp_obj']
-                    # read data of components with individual design_path
-                    if comp.design_path is not None:
-                        path_c = hlp.modify_path_os(
-                            comp.design_path + '/components/' + c + '.csv')
-                        df_c = pd.read_csv(
-                            path_c, sep=';', decimal='.', converters={
-                                 'busses': ast.literal_eval,
-                                 'bus_P_ref': ast.literal_eval})
-                        df_c.set_index('label', inplace=True)
-                        data = df_c.loc[comp.label]
-=======
-        cp_sort = self.comps.copy()
-        # get class name
-        cp_sort['cp'] = cp_sort.apply(network.get_class_base, axis=1)
-        cp_sort = cp_sort[~cp_sort['cp'].isin(not_required)]
-        cp_sort['label'] = cp_sort.apply(
-            network.get_props, axis=1, args=('label',))
-        cp_sort['comp'] = cp_sort.index
-        cp_sort.set_index('label', inplace=True)
-
-        # iter through unique types of components (class names)
-        for c in cp_sort['cp'].unique():
             path = hlp.modify_path_os(
                 self.design_path + '/components/' + c + '.csv')
             msg = (
@@ -1047,7 +1003,7 @@
             df.set_index('label', inplace=True)
             # iter through all components of this type and set data
             for c_label in df.index:
-                comp = cp_sort.loc[c_label, 'comp']
+                comp = df_comps.loc[c_label, 'comp_obj']
                 # read data of components with individual design_path
                 if comp.design_path is not None:
                     path_c = hlp.modify_path_os(
@@ -1058,7 +1014,6 @@
                              'bus_P_ref': ast.literal_eval})
                     df_c.set_index('label', inplace=True)
                     data = df_c.loc[comp.label]
->>>>>>> 92754f08
 
                 else:
                     data = df.loc[comp.label]
