# -*- coding: utf-8

<<<<<<< HEAD
"""
__version__ = '0.1.4'
=======
__version__ = '0.2.0 dev'
>>>>>>> b954e6d6

# tespy networks imports
from tespy.networks import networks, network_reader

# tespy components imports
from tespy.components import (
        basics, combustion, components, heat_exchangers, nodes, piping,
        reactors, subsystems, turbomachinery
        )

# tespy connection imports
from tespy import connections

# tespy tools imports
from tespy.tools import (
        data_containers, fluid_properties, global_vars, helpers, logger
        )

# tespy data
from tespy import data<|MERGE_RESOLUTION|>--- conflicted
+++ resolved
@@ -1,11 +1,6 @@
 # -*- coding: utf-8
 
-<<<<<<< HEAD
-"""
-__version__ = '0.1.4'
-=======
 __version__ = '0.2.0 dev'
->>>>>>> b954e6d6
 
 # tespy networks imports
 from tespy.networks import networks, network_reader
