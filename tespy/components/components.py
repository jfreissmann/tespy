--- conflicted
+++ resolved
@@ -164,9 +164,11 @@
                             isinstance(kwargs[key], int)):
                         if np.isnan(kwargs[key]):
                             self.get_attr(key).set_attr(is_set=False)
+                            self.get_attr(key).set_attr(is_var=False)
                         else:
                             self.get_attr(key).set_attr(val=kwargs[key])
                             self.get_attr(key).set_attr(is_set=True)
+                            self.get_attr(key).set_attr(is_var=False)
 
                     elif kwargs[key] == 'var':
                         self.get_attr(key).set_attr(val=1)
@@ -442,13 +444,8 @@
         """
         num_fl = len(self.inl[0].fluid.val)
 
-<<<<<<< HEAD
-        if len(self.inlets()) == 1 and len(self.outlets()) == 1:
+        if self.num_i == 1 and self.num_o == 1:
             mat_deriv = np.zeros((num_fl, 2 + self.num_c_vars, 3 + num_fl))
-=======
-        if self.num_i == 1 and self.num_o == 1:
-            mat_deriv = np.zeros((num_fl, 2, 3 + num_fl))
->>>>>>> 62344483
             i = 0
             for fluid, x in self.inl[0].fluid.val.items():
                 mat_deriv[i, 0, i + 3] = 1
@@ -457,11 +454,7 @@
             return mat_deriv.tolist()
 
         if isinstance(self, heat_exchanger):
-<<<<<<< HEAD
             mat_deriv = np.zeros((num_fl * 2, 4 + self.num_c_vars, 3 + num_fl))
-=======
-            mat_deriv = np.zeros((num_fl * 2, 4, 3 + num_fl))
->>>>>>> 62344483
             i = 0
             for fluid in self.inl[0].fluid.val.keys():
                 mat_deriv[i, 0, i + 3] = 1
@@ -611,14 +604,9 @@
                 isinstance(self, combustion_chamber) or
                 isinstance(self, combustion_chamber_stoich) or
                 isinstance(self, drum) or
-<<<<<<< HEAD
-                (len(self.inlets()) == 1 and len(self.outlets()) == 1)):
-            mat_deriv = np.zeros((1, num_i + num_o + self.num_c_vars,
+                (self.num_i == 1 and self.num_o == 1)):
+            mat_deriv = np.zeros((1, self.num_i + self.num_o + self.num_c_vars,
                                   num_fl + 3))
-=======
-                (self.num_i == 1 and self.num_o == 1)):
-            mat_deriv = np.zeros((1, self.num_i + self.num_o, num_fl + 3))
->>>>>>> 62344483
             j = 0
             for i in self.inl:
                 mat_deriv[0, j, 0] = 1
@@ -631,15 +619,9 @@
 
         if (isinstance(self, subsys_interface) or
                 isinstance(self, heat_exchanger)):
-<<<<<<< HEAD
-            mat_deriv = np.zeros((num_i, num_i + num_o + self.num_c_vars,
-                                  num_fl + 3))
-            for i in range(num_i):
-=======
-            mat_deriv = np.zeros((self.num_i, self.num_i + self.num_o,
-                                  num_fl + 3))
+            mat_deriv = np.zeros((self.num_i, self.num_i + self.num_o +
+                                  self.num_c_vars, num_fl + 3))
             for i in range(self.num_i):
->>>>>>> 62344483
                 mat_deriv[i, i, 0] = 1
             for j in range(self.num_o):
                 mat_deriv[j, j + i + 1, 0] = -1
@@ -720,10 +702,10 @@
             d = self.get_attr(dx).d
             exp = 0
             self.get_attr(dx).val += d
-            exp += func(inl, outl)
+            exp += func()
 
             self.get_attr(dx).val -= 2 * d
-            exp -= func(inl, outl)
+            exp -= func()
             deriv = exp / (2 * d)
 
             self.get_attr(dx).val += d
@@ -1916,6 +1898,8 @@
 
     def comp_init(self, nw):
 
+        component.comp_init(self, nw)
+
         if self.eta_s_char.func is None:
             method = self.eta_s_char.method
             x = self.eta_s_char.x
@@ -2773,6 +2757,8 @@
         return 'combustion chamber'
 
     def comp_init(self, nw):
+
+        component.comp_init(self, nw)
 
         if not self.fuel.is_set:
             msg = 'Must specify fuel for combustion chamber.'
@@ -2986,30 +2972,13 @@
             mat_deriv += lamb_deriv.tolist()
 
         if self.ti.is_set:
-<<<<<<< HEAD
             # derivatives for specified thermal input
-            ti_deriv = np.zeros((1, num_i + num_o, num_fl + 3))
-            for i in range(num_i):
-                ti_deriv[0, i, 0] = (
-                    self.ddx_func(inl, outl, self.ti_func, 'm', i))
-                ti_deriv[0, i, 3:] = (
-                    self.ddx_func(inl, outl, self.ti_func,
-                                  'fluid', i))
-            for o in range(num_o):
-                ti_deriv[0, o + i, 0] = (
-                    self.ddx_func(inl, outl, self.ti_func, 'm', o + i))
-                ti_deriv[0, o + i, 3:] = (
-                    self.ddx_func(inl, outl, self.ti_func,
-                                  'fluid', o + i))
-=======
-            # derivatives for specified lambda
             ti_deriv = np.zeros((1, 3, num_fl + 3))
             for i in range(2):
                 ti_deriv[0, i, 0] = self.ddx_func(self.ti_func, 'm', i)
                 ti_deriv[0, i, 3:] = self.ddx_func(self.ti_func, 'fluid', i)
             ti_deriv[0, 2, 0] = self.ddx_func(self.ti_func, 'm', 2)
             ti_deriv[0, 2, 3:] = self.ddx_func(self.ti_func, 'fluid', 2)
->>>>>>> 62344483
             mat_deriv += ti_deriv.tolist()
 
         return np.asarray(mat_deriv)
@@ -3595,6 +3564,8 @@
 
     def comp_init(self, nw):
 
+        component.comp_init(self, nw)
+
         if not self.fuel.is_set or not isinstance(self.fuel.val, dict):
             msg = 'Must specify fuel composition for combustion chamber.'
             raise MyComponentError(msg)
@@ -4295,59 +4266,34 @@
         :returns: mat_deriv (*numpy array*) - matrix of partial derivatives
         """
 
-<<<<<<< HEAD
-        inl, outl = (nw.comps.loc[self].i.tolist(),
-                     nw.comps.loc[self].o.tolist())
-=======
->>>>>>> 62344483
         num_fl = len(nw.fluids)
         mat_deriv = []
 
         mat_deriv += self.fluid_deriv()
         mat_deriv += self.mass_flow_deriv()
 
-<<<<<<< HEAD
         h_deriv = np.zeros((1, 2 + self.num_c_vars, num_fl + 3))
-=======
-        h_deriv = np.zeros((1, 2, num_fl + 3))
->>>>>>> 62344483
         h_deriv[0, 0, 2] = 1
         h_deriv[0, 1, 2] = -1
         mat_deriv += h_deriv.tolist()
 
         if self.pr.is_set:
-<<<<<<< HEAD
             pr_deriv = np.zeros((1, 2 + self.num_c_vars, num_fl + 3))
-=======
-            pr_deriv = np.zeros((1, 2, num_fl + 3))
->>>>>>> 62344483
             pr_deriv[0, 0, 1] = self.pr.val
             pr_deriv[0, 1, 1] = -1
             if self.pr.is_var:
-                pr_deriv[0, 2 + self.pr.var_pos, 0] = inl[0].p.val_SI
+                pr_deriv[0, 2 + self.pr.var_pos, 0] = self.inl[0].p.val_SI
             mat_deriv += pr_deriv.tolist()
 
         if self.zeta.is_set:
-<<<<<<< HEAD
             zeta_deriv = np.zeros((1, 2 + self.num_c_vars, num_fl + 3))
-=======
-            zeta_deriv = np.zeros((1, 2, num_fl + 3))
->>>>>>> 62344483
+            zeta_deriv[0, 0, 0] = self.ddx_func(self.zeta_func, 'm', 0)
             for i in range(2):
-                if i == 0:
-                    zeta_deriv[0, i, 0] = (
-                        self.ddx_func(self.zeta_func, 'm', i))
-                zeta_deriv[0, i, 1] = (
-                    self.ddx_func(self.zeta_func, 'p', i))
-                zeta_deriv[0, i, 2] = (
-<<<<<<< HEAD
-                    self.ddx_func(inl, outl, self.zeta_func, 'h', i))
+                zeta_deriv[0, i, 1] = self.ddx_func(self.zeta_func, 'p', i)
+                zeta_deriv[0, i, 2] = self.ddx_func(self.zeta_func, 'h', i)
             if self.zeta.is_var:
                 zeta_deriv[0, 2 + self.zeta.var_pos, 0] = (
-                    self.ddx_func(inl, outl, self.zeta_func, 'zeta', i))
-=======
-                    self.ddx_func(self.zeta_func, 'h', i))
->>>>>>> 62344483
+                    self.ddx_func(self.zeta_func, 'zeta', i))
             mat_deriv += zeta_deriv.tolist()
 
         return np.asarray(mat_deriv)
@@ -4559,6 +4505,10 @@
                 'SQ1': dc_cp(), 'SQ2': dc_cp(), 'Sirr': dc_cp(),
                 'hydro_group': dc_gcp(), 'kA_group': dc_gcp()}
 
+    def printouts(self):
+        return ['Q', 'pr', 'zeta', 'D', 'L', 'ks',
+                'kA', 'SQ1', 'SQ2', 'Sirr']
+
     def default_design(self):
         return ['pr']
 
@@ -4666,11 +4616,6 @@
         :returns: mat_deriv (*numpy array*) - matrix of partial derivatives
         """
 
-<<<<<<< HEAD
-        inl, outl = (nw.comps.loc[self].i.tolist(),
-                     nw.comps.loc[self].o.tolist())
-=======
->>>>>>> 62344483
         num_fl = len(nw.fluids)
         mat_deriv = []
 
@@ -4678,54 +4623,31 @@
         mat_deriv += self.mass_flow_deriv()
 
         if self.Q.is_set:
-<<<<<<< HEAD
             Q_deriv = np.zeros((1, 2 + self.num_c_vars, num_fl + 3))
-            Q_deriv[0, 0, 0] = outl[0].h.val_SI - inl[0].h.val_SI
-            Q_deriv[0, 0, 2] = -inl[0].m.val_SI
-            Q_deriv[0, 1, 2] = inl[0].m.val_SI
+            Q_deriv[0, 0, 0] = self.outl[0].h.val_SI - self.inl[0].h.val_SI
+            Q_deriv[0, 0, 2] = -self.inl[0].m.val_SI
+            Q_deriv[0, 1, 2] = self.inl[0].m.val_SI
             if self.Q.is_var:
                 Q_deriv[0, 2 + self.Q.var_pos, 0] = -1
             mat_deriv += Q_deriv.tolist()
 
         if self.pr.is_set:
             pr_deriv = np.zeros((1, 2 + self.num_c_vars, num_fl + 3))
-=======
-            Q_deriv = np.zeros((1, 2, num_fl + 3))
-            Q_deriv[0, 0, 0] = self.outl[0].h.val_SI - self.inl[0].h.val_SI
-            Q_deriv[0, 0, 2] = -self.inl[0].m.val_SI
-            Q_deriv[0, 1, 2] = self.inl[0].m.val_SI
-            mat_deriv += Q_deriv.tolist()
-
-        if self.pr.is_set:
-            pr_deriv = np.zeros((1, 2, num_fl + 3))
->>>>>>> 62344483
             pr_deriv[0, 0, 1] = self.pr.val
             pr_deriv[0, 1, 1] = -1
             if self.pr.is_var:
-                pr_deriv[0, 2 + self.pr.var_pos, 0] = inl[0].p.val_SI
+                pr_deriv[0, 2 + self.pr.var_pos, 0] = self.inl[0].p.val_SI
             mat_deriv += pr_deriv.tolist()
 
         if self.zeta.is_set:
-<<<<<<< HEAD
             zeta_deriv = np.zeros((1, 2 + self.num_c_vars, num_fl + 3))
-            for i in range(2):
-                if i == 0:
-                    zeta_deriv[0, i, 0] = (
-                        self.ddx_func(inl, outl, self.zeta_func, 'm', i))
-                zeta_deriv[0, i, 1] = (
-                    self.ddx_func(inl, outl, self.zeta_func, 'p', i))
-                zeta_deriv[0, i, 2] = (
-                    self.ddx_func(inl, outl, self.zeta_func, 'h', i))
-            if self.zeta.is_var:
-                zeta_deriv[0, 2 + self.zeta.var_pos, 0] = (
-                    self.ddx_func(inl, outl, self.zeta_func, 'zeta', i))
-=======
-            zeta_deriv = np.zeros((1, 2, num_fl + 3))
             zeta_deriv[0, 0, 0] = self.ddx_func(self.zeta_func, 'm', 0)
             for i in range(2):
                 zeta_deriv[0, i, 1] = self.ddx_func(self.zeta_func, 'p', i)
                 zeta_deriv[0, i, 2] = self.ddx_func(self.zeta_func, 'h', i)
->>>>>>> 62344483
+            if self.zeta.is_var:
+                zeta_deriv[0, 2 + self.zeta.var_pos, 0] = (
+                    self.ddx_func(self.zeta_func, 'zeta', i))
             mat_deriv += zeta_deriv.tolist()
 
         if self.hydro_group.is_set:
@@ -4734,69 +4656,44 @@
             else:
                 func = self.darcy_func
 
-<<<<<<< HEAD
             deriv = np.zeros((1, 2 + self.num_c_vars, num_fl + 3))
+            deriv[0, 0, 0] = self.ddx_func(func, 'm', 0)
             for i in range(2):
-                if i == 0:
-                    deriv[0, i, 0] = (
-                        self.ddx_func(inl, outl, func, 'm', i))
-                deriv[0, i, 1] = (
-                    self.ddx_func(inl, outl, func, 'p', i))
-                deriv[0, i, 2] = (
-                    self.ddx_func(inl, outl, func, 'h', i))
+                deriv[0, i, 1] = self.ddx_func(func, 'p', i)
+                deriv[0, i, 2] = self.ddx_func(func, 'h', i)
             for var in self.hydro_group.elements:
                 if var.is_var:
                     deriv[0, 2 + var.var_pos, 0] = (
-                            self.ddx_func(inl, outl, func,
-                                          self.vars[var], i))
-
+                            self.ddx_func(func, self.vars[var], i))
             mat_deriv += deriv.tolist()
+
+        mat_deriv += self.additional_derivatives(nw)
+
+        return np.asarray(mat_deriv)
+
+    def additional_derivatives(self, nw):
+        r"""
+        calculate matrix of partial derivatives towards mass flow, pressure,
+        enthalpy and fluid composition for the additional equations
+
+        :param nw: network using this component object
+        :type nw: tespy.networks.network
+        :returns: mat_deriv (*list*) - matrix of partial derivatives
+        """
+        num_fl = len(nw.fluids)
+        mat_deriv = []
 
         if self.kA_group.is_set:
             kA_deriv = np.zeros((1, 2 + self.num_c_vars, num_fl + 3))
-            kA_deriv[0, 0, 0] = self.ddx_func(inl, outl, self.kA_func, 'm', 0)
+            kA_deriv[0, 0, 0] = self.ddx_func(self.kA_func, 'm', 0)
             for i in range(2):
-                kA_deriv[0, i, 1] = (
-                    self.ddx_func(inl, outl, self.kA_func, 'p', i))
-                kA_deriv[0, i, 2] = (
-                    self.ddx_func(inl, outl, self.kA_func, 'h', i))
+                kA_deriv[0, i, 1] = self.ddx_func(self.kA_func, 'p', i)
+                kA_deriv[0, i, 2] = self.ddx_func(self.kA_func, 'h', i)
             # this does not work atm, as t_a.val_SI is used instead of t_a.val!
             for var in self.kA_group.elements:
                 if var.is_var:
                     kA_deriv[0, 2 + var.var_pos, 0] = (
-                            self.ddx_func(inl, outl, self.kA_func,
-                                          self.vars[var], i))
-=======
-            deriv = np.zeros((1, 2, num_fl + 3))
-            deriv[0, 0, 0] = self.ddx_func(func, 'm', 0)
-            for i in range(2):
-                deriv[0, i, 1] = self.ddx_func(func, 'p', i)
-                deriv[0, i, 2] = self.ddx_func(func, 'h', i)
-            mat_deriv += deriv.tolist()
-
-        mat_deriv += self.additional_derivatives(nw)
-
-        return np.asarray(mat_deriv)
-
-    def additional_derivatives(self, nw):
-        r"""
-        calculate matrix of partial derivatives towards mass flow, pressure,
-        enthalpy and fluid composition for the additional equations
-
-        :param nw: network using this component object
-        :type nw: tespy.networks.network
-        :returns: mat_deriv (*list*) - matrix of partial derivatives
-        """
-        num_fl = len(nw.fluids)
-        mat_deriv = []
-
-        if self.kA_group.is_set:
-            kA_deriv = np.zeros((1, 2, num_fl + 3))
-            kA_deriv[0, 0, 0] = self.ddx_func(self.kA_func, 'm', 0)
-            for i in range(2):
-                kA_deriv[0, i, 1] = self.ddx_func(self.kA_func, 'p', i)
-                kA_deriv[0, i, 2] = self.ddx_func(self.kA_func, 'h', i)
->>>>>>> 62344483
+                            self.ddx_func(self.kA_func, self.vars[var], i))
             mat_deriv += kA_deriv.tolist()
 
         return mat_deriv
@@ -4826,15 +4723,7 @@
         i, o = self.inl[0].to_flow(), self.outl[0].to_flow()
         visc_i, visc_o = visc_mix_ph(i), visc_mix_ph(o)
         v_i, v_o = v_mix_ph(i), v_mix_ph(o)
-<<<<<<< HEAD
-        re = 4 * inl[0].m.val_SI / (math.pi * self.D.val / 1000 *
-                                    (visc_i + visc_o) / 2)
-
-        return ((inl[0].p.val_SI - outl[0].p.val_SI) -
-                8 * inl[0].m.val_SI ** 2 * (v_i + v_o) / 2 * self.L.val *
-                lamb(re, self.ks.val, self.D.val / 1000) /
-                (math.pi ** 2 * (self.D.val / 1000) ** 5))
-=======
+
         re = 4 * self.inl[0].m.val_SI / (math.pi * self.D.val *
                                          (visc_i + visc_o) / 2)
 
@@ -4842,7 +4731,6 @@
                 8 * self.inl[0].m.val_SI ** 2 * (v_i + v_o) / 2 * self.L.val *
                 lamb(re, self.ks.val, self.D.val) /
                 (math.pi ** 2 * self.D.val ** 5))
->>>>>>> 62344483
 
     def hw_func(self):
         r"""
@@ -5270,6 +5158,8 @@
 
     def comp_init(self, nw):
 
+        component.comp_init(self, nw)
+
         self.t_a.val_SI = ((self.t_a.val + nw.T[nw.T_unit][0]) *
                            nw.T[nw.T_unit][1])
 
@@ -5379,11 +5269,15 @@
         mat_deriv = []
 
         if self.energy_group.is_set:
-            deriv = np.zeros((1, 2, num_fl + 3))
+            deriv = np.zeros((1, 2 + self.num_c_vars, num_fl + 3))
             deriv[0, 0, 0] = self.outl[0].h.val_SI - self.inl[0].h.val_SI
             for i in range(2):
                 deriv[0, i, 1] = self.ddx_func(self.energy_func, 'p', i)
                 deriv[0, i, 2] = self.ddx_func(self.energy_func, 'h', i)
+            for var in self.energy_group.elements:
+                if var.is_var:
+                    deriv[0, 2 + var.var_pos, 0] = (
+                            self.ddx_func(self.energy_func, self.vars[var], i))
             mat_deriv += deriv.tolist()
 
         return mat_deriv
@@ -5501,6 +5395,8 @@
     """
 
     def comp_init(self, nw):
+
+        component.comp_init(self, nw)
 
         if self.kA_char1.func is None:
             method = self.kA_char1.method
